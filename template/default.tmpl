{{ define "__alertmanager" }}Alertmanager{{ end }}
{{ define "__alertmanagerURL" }}{{ .ExternalURL }}/#/alerts?receiver={{ .Receiver | urlquery }}{{ end }}

{{ define "__subject" }}[{{ .Status | toUpper }}{{ if eq .Status "firing" }}:{{ .Alerts.Firing | len }}{{ end }}] {{ .GroupLabels.SortedPairs.Values | join " " }} {{ if gt (len .CommonLabels) (len .GroupLabels) }}({{ with .CommonLabels.Remove .GroupLabels.Names }}{{ .Values | join " " }}{{ end }}){{ end }}{{ end }}
{{ define "__description" }}{{ end }}

{{ define "__text_alert_list" }}{{ range . }}Labels:
{{ range .Labels.SortedPairs }} - {{ .Name }} = {{ .Value }}
{{ end }}Annotations:
{{ range .Annotations.SortedPairs }} - {{ .Name }} = {{ .Value }}
{{ end }}Source: {{ .GeneratorURL }}
{{ end }}{{ end }}

{{ define "__text_alert_list_markdown" }}{{ range . }}
Labels:
{{ range .Labels.SortedPairs }}  - {{ .Name }} = {{ .Value }}
{{ end }}
Annotations:
{{ range .Annotations.SortedPairs }}  - {{ .Name }} = {{ .Value }}
{{ end }}
Source: {{ .GeneratorURL }}
{{ end }}
{{ end }}

{{ define "slack.default.title" }}{{ template "__subject" . }}{{ end }}
{{ define "slack.default.username" }}{{ template "__alertmanager" . }}{{ end }}
{{ define "slack.default.fallback" }}{{ template "slack.default.title" . }} | {{ template "slack.default.titlelink" . }}{{ end }}
{{ define "slack.default.callbackid" }}{{ end }}
{{ define "slack.default.pretext" }}{{ end }}
{{ define "slack.default.titlelink" }}{{ template "__alertmanagerURL" . }}{{ end }}
{{ define "slack.default.iconemoji" }}{{ end }}
{{ define "slack.default.iconurl" }}{{ end }}
{{ define "slack.default.text" }}{{ end }}
{{ define "slack.default.footer" }}{{ end }}


{{ define "pagerduty.default.description" }}{{ template "__subject" . }}{{ end }}
{{ define "pagerduty.default.client" }}{{ template "__alertmanager" . }}{{ end }}
{{ define "pagerduty.default.clientURL" }}{{ template "__alertmanagerURL" . }}{{ end }}
{{ define "pagerduty.default.instances" }}{{ template "__text_alert_list" . }}{{ end }}


{{ define "opsgenie.default.message" }}{{ template "__subject" . }}{{ end }}
{{ define "opsgenie.default.description" }}{{ .CommonAnnotations.SortedPairs.Values | join " " }}
{{ if gt (len .Alerts.Firing) 0 -}}
Alerts Firing:
{{ template "__text_alert_list" .Alerts.Firing }}
{{- end }}
{{ if gt (len .Alerts.Resolved) 0 -}}
Alerts Resolved:
{{ template "__text_alert_list" .Alerts.Resolved }}
{{- end }}
{{- end }}
{{ define "opsgenie.default.source" }}{{ template "__alertmanagerURL" . }}{{ end }}


{{ define "wechat.default.message" }}{{ template "__subject" . }}
{{ .CommonAnnotations.SortedPairs.Values | join " " }}
{{ if gt (len .Alerts.Firing) 0 -}}
Alerts Firing:
{{ template "__text_alert_list" .Alerts.Firing }}
{{- end }}
{{ if gt (len .Alerts.Resolved) 0 -}}
Alerts Resolved:
{{ template "__text_alert_list" .Alerts.Resolved }}
{{- end }}
AlertmanagerUrl:
{{ template "__alertmanagerURL" . }}
{{- end }}
{{ define "wechat.default.to_user" }}{{ end }}
{{ define "wechat.default.to_party" }}{{ end }}
{{ define "wechat.default.to_tag" }}{{ end }}
{{ define "wechat.default.agent_id" }}{{ end }}



{{ define "victorops.default.state_message" }}{{ .CommonAnnotations.SortedPairs.Values | join " " }}
{{ if gt (len .Alerts.Firing) 0 -}}
Alerts Firing:
{{ template "__text_alert_list" .Alerts.Firing }}
{{- end }}
{{ if gt (len .Alerts.Resolved) 0 -}}
Alerts Resolved:
{{ template "__text_alert_list" .Alerts.Resolved }}
{{- end }}
{{- end }}
{{ define "victorops.default.entity_display_name" }}{{ template "__subject" . }}{{ end }}
{{ define "victorops.default.monitoring_tool" }}{{ template "__alertmanager" . }}{{ end }}

{{ define "pushover.default.title" }}{{ template "__subject" . }}{{ end }}
{{ define "pushover.default.message" }}{{ .CommonAnnotations.SortedPairs.Values | join " " }}
{{ if gt (len .Alerts.Firing) 0 }}
Alerts Firing:
{{ template "__text_alert_list" .Alerts.Firing }}
{{ end }}
{{ if gt (len .Alerts.Resolved) 0 }}
Alerts Resolved:
{{ template "__text_alert_list" .Alerts.Resolved }}
{{ end }}
{{ end }}
{{ define "pushover.default.url" }}{{ template "__alertmanagerURL" . }}{{ end }}

{{ define "sns.default.subject" }}{{ template "__subject" . }}{{ end }}
{{ define "sns.default.message" }}{{ .CommonAnnotations.SortedPairs.Values | join " " }}
{{ if gt (len .Alerts.Firing) 0 }}
Alerts Firing:
{{ template "__text_alert_list" .Alerts.Firing }}
{{ end }}
{{ if gt (len .Alerts.Resolved) 0 }}
Alerts Resolved:
{{ template "__text_alert_list" .Alerts.Resolved }}
{{ end }}
{{ end }}

{{ define "telegram.default.message" }}
{{ if gt (len .Alerts.Firing) 0 }}
Alerts Firing:
{{ template "__text_alert_list" .Alerts.Firing }}
{{ end }}
{{ if gt (len .Alerts.Resolved) 0 }}
Alerts Resolved:
{{ template "__text_alert_list" .Alerts.Resolved }}
{{ end }}
{{ end }}

{{ define "discord.default.content" }}{{ end }}
{{ define "discord.default.title" }}{{ template "__subject" . }}{{ end }}
{{ define "discord.default.message" }}
{{ if gt (len .Alerts.Firing) 0 }}
Alerts Firing:
{{ template "__text_alert_list" .Alerts.Firing }}
{{ end }}
{{ if gt (len .Alerts.Resolved) 0 }}
Alerts Resolved:
{{ template "__text_alert_list" .Alerts.Resolved }}
{{ end }}
{{ end }}

{{ define "webex.default.message" }}{{ .CommonAnnotations.SortedPairs.Values | join " " }}
{{ if gt (len .Alerts.Firing) 0 }}
Alerts Firing:
{{ template "__text_alert_list" .Alerts.Firing }}
{{ end }}
{{ if gt (len .Alerts.Resolved) 0 }}
Alerts Resolved:
{{ template "__text_alert_list" .Alerts.Resolved }}
{{ end }}
{{ end }}

{{ define "msteams.default.summary" }}{{ template "__subject" . }}{{ end }}
{{ define "msteams.default.title" }}{{ template "__subject" . }}{{ end }}
{{ define "msteams.default.text" }}
{{ if gt (len .Alerts.Firing) 0 }}
# Alerts Firing:
{{ template "__text_alert_list_markdown" .Alerts.Firing }}
{{ end }}
{{ if gt (len .Alerts.Resolved) 0 }}
# Alerts Resolved:
{{ template "__text_alert_list_markdown" .Alerts.Resolved }}
{{ end }}
{{ end }}

{{ define "msteamsv2.default.title" }}{{ template "__subject" . }}{{ end }}
{{ define "msteamsv2.default.text" }}
{{ if gt (len .Alerts.Firing) 0 }}
# Alerts Firing:
{{ template "__text_alert_list_markdown" .Alerts.Firing }}
{{ end }}
{{ if gt (len .Alerts.Resolved) 0 }}
# Alerts Resolved:
{{ template "__text_alert_list_markdown" .Alerts.Resolved }}
{{ end }}
{{ end }}

{{ define "jira.default.summary" }}{{ template "__subject" . }}{{ end }}
{{ define "jira.default.description" }}
{{ if gt (len .Alerts.Firing) 0 }}
# Alerts Firing:
{{ template "__text_alert_list_markdown" .Alerts.Firing }}
{{ end }}
{{ if gt (len .Alerts.Resolved) 0 }}
# Alerts Resolved:
{{ template "__text_alert_list_markdown" .Alerts.Resolved }}
{{ end }}
{{ end }}

{{- define "jira.default.priority" -}}
{{- $priority := "" }}
{{- range .Alerts.Firing -}}
    {{- $severity := index .Labels "severity" -}}
    {{- if (eq $severity "critical") -}}
        {{- $priority = "High" -}}
    {{- else if (and (eq $severity "warning") (ne $priority "High")) -}}
        {{- $priority = "Medium" -}}
    {{- else if (and (eq $severity "info") (eq $priority "")) -}}
        {{- $priority = "Low" -}}
    {{- end -}}
{{- end -}}
{{- if eq $priority "" -}}
    {{- range .Alerts.Resolved -}}
        {{- $severity := index .Labels "severity" -}}
        {{- if (eq $severity "critical") -}}
            {{- $priority = "High" -}}
        {{- else if (and (eq $severity "warning") (ne $priority "High")) -}}
            {{- $priority = "Medium" -}}
        {{- else if (and (eq $severity "info") (eq $priority "")) -}}
            {{- $priority = "Low" -}}
        {{- end -}}
    {{- end -}}
{{- end -}}
{{- $priority -}}
<<<<<<< HEAD
{{- end -}}
=======
{{- end -}}

{{ define "rocketchat.default.title" }}{{ template "__subject" . }}{{ end }}
{{ define "rocketchat.default.alias" }}{{ template "__alertmanager" . }}{{ end }}
{{ define "rocketchat.default.titlelink" }}{{ template "__alertmanagerURL" . }}{{ end }}
{{ define "rocketchat.default.emoji" }}{{ end }}
{{ define "rocketchat.default.iconurl" }}{{ end }}
{{ define "rocketchat.default.text" }}{{ end }}

{{ define "mattermost.default.text" }}
{{ if gt (len .Alerts.Firing) 0 }}
# Alerts Firing:
{{ template "__text_alert_list_markdown" .Alerts.Firing }}
{{ end }}
{{ if gt (len .Alerts.Resolved) 0 }}
# Alerts Resolved:
{{ template "__text_alert_list_markdown" .Alerts.Resolved }}
{{ end }}
{{ end }}
>>>>>>> 1bab012c
<|MERGE_RESOLUTION|>--- conflicted
+++ resolved
@@ -209,9 +209,6 @@
     {{- end -}}
 {{- end -}}
 {{- $priority -}}
-<<<<<<< HEAD
-{{- end -}}
-=======
 {{- end -}}
 
 {{ define "rocketchat.default.title" }}{{ template "__subject" . }}{{ end }}
@@ -230,5 +227,4 @@
 # Alerts Resolved:
 {{ template "__text_alert_list_markdown" .Alerts.Resolved }}
 {{ end }}
-{{ end }}
->>>>>>> 1bab012c
+{{ end }}