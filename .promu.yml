go:
<<<<<<< HEAD
  # Whenever the Go version is updated here,
  # .circle/config.yml should also be updated.
  version: 1.24
=======
    # Whenever the Go version is updated here,
    # .circle/config.yml should also be updated.
    version: 1.25
>>>>>>> 2c52c356
repository:
  path: github.com/prometheus/alertmanager
build:
  binaries:
    - name: alertmanager
      path: ./cmd/alertmanager
    - name: amtool
      path: ./cmd/amtool
  flags: -a
  tags:
    all:
      - netgo
    windows: []
  ldflags: |
    -X github.com/prometheus/common/version.Version={{.Version}}
    -X github.com/prometheus/common/version.Revision={{.Revision}}
    -X github.com/prometheus/common/version.Branch={{.Branch}}
    -X github.com/prometheus/common/version.BuildUser={{user}}@{{host}}
    -X github.com/prometheus/common/version.BuildDate={{date "20060102-15:04:05"}}
tarball:
  files:
    - examples/ha/alertmanager.yml
    - LICENSE
    - NOTICE
crossbuild:
  platforms:
    - darwin
    - dragonfly
    - freebsd
    - illumos
    - linux
    - netbsd
    - openbsd
    - windows<|MERGE_RESOLUTION|>--- conflicted
+++ resolved
@@ -1,13 +1,7 @@
 go:
-<<<<<<< HEAD
-  # Whenever the Go version is updated here,
-  # .circle/config.yml should also be updated.
-  version: 1.24
-=======
     # Whenever the Go version is updated here,
     # .circle/config.yml should also be updated.
     version: 1.25
->>>>>>> 2c52c356
 repository:
   path: github.com/prometheus/alertmanager
 build:
