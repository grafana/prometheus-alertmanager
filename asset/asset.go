// Copyright 2018 The Prometheus Authors
// Licensed under the Apache License, Version 2.0 (the "License");
// you may not use this file except in compliance with the License.
// You may obtain a copy of the License at
//
// http://www.apache.org/licenses/LICENSE-2.0
//
// Unless required by applicable law or agreed to in writing, software
// distributed under the License is distributed on an "AS IS" BASIS,
// WITHOUT WARRANTIES OR CONDITIONS OF ANY KIND, either express or implied.
// See the License for the specific language governing permissions and
// limitations under the License.

//go:build dev
<<<<<<< HEAD
=======

//nolint:govet
>>>>>>> 2c52c356

package asset

import (
	"net/http"
	"os"
	"strings"

	"github.com/shurcooL/httpfs/filter"
	"github.com/shurcooL/httpfs/union"
)

var static http.FileSystem = filter.Keep(
	http.Dir("../ui/app"),
	func(path string, fi os.FileInfo) bool {
		return path == "/" ||
			path == "/script.js" ||
			path == "/index.html" ||
			path == "/favicon.ico" ||
			strings.HasPrefix(path, "/lib")
	},
)

var templates http.FileSystem = filter.Keep(
	http.Dir("../template"),
	func(path string, fi os.FileInfo) bool {
		return path == "/" || path == "/default.tmpl" || path == "/email.tmpl"
	},
)

// Assets contains the project's assets.
var Assets http.FileSystem = union.New(map[string]http.FileSystem{
	"/templates": templates,
	"/static":    static,
})<|MERGE_RESOLUTION|>--- conflicted
+++ resolved
@@ -12,11 +12,8 @@
 // limitations under the License.
 
 //go:build dev
-<<<<<<< HEAD
-=======
 
 //nolint:govet
->>>>>>> 2c52c356
 
 package asset
 
