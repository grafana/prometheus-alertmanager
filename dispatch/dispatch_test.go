// Copyright 2018 Prometheus Team
// Licensed under the Apache License, Version 2.0 (the "License");
// you may not use this file except in compliance with the License.
// You may obtain a copy of the License at
//
// http://www.apache.org/licenses/LICENSE-2.0
//
// Unless required by applicable law or agreed to in writing, software
// distributed under the License is distributed on an "AS IS" BASIS,
// WITHOUT WARRANTIES OR CONDITIONS OF ANY KIND, either express or implied.
// See the License for the specific language governing permissions and
// limitations under the License.

package dispatch

import (
	"context"
	"fmt"
	"log/slog"
	"reflect"
	"sort"
	"sync"
	"testing"
	"time"

	"github.com/prometheus/client_golang/prometheus"
	"github.com/prometheus/client_golang/prometheus/testutil"
	"github.com/prometheus/common/model"
	"github.com/prometheus/common/promslog"
	"github.com/stretchr/testify/require"

	"github.com/prometheus/alertmanager/config"
	"github.com/prometheus/alertmanager/notify"
	"github.com/prometheus/alertmanager/provider/mem"
	"github.com/prometheus/alertmanager/types"
)

const testMaintenanceInterval = 30 * time.Second

func TestAggrGroup(t *testing.T) {
	lset := model.LabelSet{
		"a": "v1",
		"b": "v2",
	}
	opts := &RouteOpts{
		Receiver: "n1",
		GroupBy: map[model.LabelName]struct{}{
			"a": {},
			"b": {},
		},
		GroupWait:      1 * time.Second,
		GroupInterval:  300 * time.Millisecond,
		RepeatInterval: 1 * time.Hour,
	}
	route := &Route{
		RouteOpts: *opts,
	}

	var (
		a1 = &types.Alert{
			Alert: model.Alert{
				Labels: model.LabelSet{
					"a": "v1",
					"b": "v2",
					"c": "v3",
				},
				StartsAt: time.Now().Add(time.Minute),
				EndsAt:   time.Now().Add(time.Hour),
			},
			UpdatedAt: time.Now(),
		}
		a2 = &types.Alert{
			Alert: model.Alert{
				Labels: model.LabelSet{
					"a": "v1",
					"b": "v2",
					"c": "v4",
				},
				StartsAt: time.Now().Add(-time.Hour),
				EndsAt:   time.Now().Add(2 * time.Hour),
			},
			UpdatedAt: time.Now(),
		}
		a3 = &types.Alert{
			Alert: model.Alert{
				Labels: model.LabelSet{
					"a": "v1",
					"b": "v2",
					"c": "v5",
				},
				StartsAt: time.Now().Add(time.Minute),
				EndsAt:   time.Now().Add(5 * time.Minute),
			},
			UpdatedAt: time.Now(),
		}
	)

	var (
		last       = time.Now()
		current    = time.Now()
		lastCurMtx = &sync.Mutex{}
		alertsCh   = make(chan types.AlertSlice)
	)

	ntfy := func(ctx context.Context, alerts ...*types.Alert) bool {
		// Validate that the context is properly populated.
		if _, ok := notify.Now(ctx); !ok {
			t.Errorf("now missing")
		}
		if _, ok := notify.GroupKey(ctx); !ok {
			t.Errorf("group key missing")
		}
		if lbls, ok := notify.GroupLabels(ctx); !ok || !reflect.DeepEqual(lbls, lset) {
			t.Errorf("wrong group labels: %q", lbls)
		}
		if rcv, ok := notify.ReceiverName(ctx); !ok || rcv != opts.Receiver {
			t.Errorf("wrong receiver: %q", rcv)
		}
		if ri, ok := notify.RepeatInterval(ctx); !ok || ri != opts.RepeatInterval {
			t.Errorf("wrong repeat interval: %q", ri)
		}

		lastCurMtx.Lock()
		last = current
		// Subtract a millisecond to allow for races.
		current = time.Now().Add(-time.Millisecond)
		lastCurMtx.Unlock()

		alertsCh <- types.AlertSlice(alerts)

		return true
	}

	removeEndsAt := func(as types.AlertSlice) types.AlertSlice {
		for i, a := range as {
			ac := *a
			ac.EndsAt = time.Time{}
			as[i] = &ac
		}
		return as
	}

	// Test regular situation where we wait for group_wait to send out alerts.
<<<<<<< HEAD
	ag := newAggrGroup(context.Background(), lset, route, nil, log.NewNopLogger(), standardTimerFactory)
=======
	ag := newAggrGroup(context.Background(), lset, route, nil, promslog.NewNopLogger())
>>>>>>> 9ff3b213
	go ag.run(ntfy)

	ag.insert(a1)

	select {
	case <-time.After(2 * opts.GroupWait):
		t.Fatalf("expected initial batch after group_wait")

	case batch := <-alertsCh:
		lastCurMtx.Lock()
		s := time.Since(last)
		lastCurMtx.Unlock()
		if s < opts.GroupWait {
			t.Fatalf("received batch too early after %v", s)
		}
		exp := removeEndsAt(types.AlertSlice{a1})
		sort.Sort(batch)

		if !reflect.DeepEqual(batch, exp) {
			t.Fatalf("expected alerts %v but got %v", exp, batch)
		}
	}

	for i := 0; i < 3; i++ {
		// New alert should come in after group interval.
		ag.insert(a3)

		select {
		case <-time.After(2 * opts.GroupInterval):
			t.Fatalf("expected new batch after group interval but received none")

		case batch := <-alertsCh:
			lastCurMtx.Lock()
			s := time.Since(last)
			lastCurMtx.Unlock()
			if s < opts.GroupInterval {
				t.Fatalf("received batch too early after %v", s)
			}
			exp := removeEndsAt(types.AlertSlice{a1, a3})
			sort.Sort(batch)

			if !reflect.DeepEqual(batch, exp) {
				t.Fatalf("expected alerts %v but got %v", exp, batch)
			}
		}
	}

	ag.stop()

	// Add an alert that started more than group_interval in the past. We expect
	// immediate flushing.
	// Finally, set all alerts to be resolved. After successful notify the aggregation group
	// should empty itself.
<<<<<<< HEAD
	ag = newAggrGroup(context.Background(), lset, route, nil, log.NewNopLogger(), standardTimerFactory)
=======
	ag = newAggrGroup(context.Background(), lset, route, nil, promslog.NewNopLogger())
>>>>>>> 9ff3b213
	go ag.run(ntfy)

	ag.insert(a1)
	ag.insert(a2)

	// a2 lies way in the past so the initial group_wait should be skipped.
	select {
	case <-time.After(opts.GroupWait / 2):
		t.Fatalf("expected immediate alert but received none")

	case batch := <-alertsCh:
		exp := removeEndsAt(types.AlertSlice{a1, a2})
		sort.Sort(batch)

		if !reflect.DeepEqual(batch, exp) {
			t.Fatalf("expected alerts %v but got %v", exp, batch)
		}
	}

	for i := 0; i < 3; i++ {
		// New alert should come in after group interval.
		ag.insert(a3)

		select {
		case <-time.After(2 * opts.GroupInterval):
			t.Fatalf("expected new batch after group interval but received none")

		case batch := <-alertsCh:
			lastCurMtx.Lock()
			s := time.Since(last)
			lastCurMtx.Unlock()
			if s < opts.GroupInterval {
				t.Fatalf("received batch too early after %v", s)
			}
			exp := removeEndsAt(types.AlertSlice{a1, a2, a3})
			sort.Sort(batch)

			if !reflect.DeepEqual(batch, exp) {
				t.Fatalf("expected alerts %v but got %v", exp, batch)
			}
		}
	}

	// Resolve an alert, and it should be removed after the next batch was sent.
	a1r := *a1
	a1r.EndsAt = time.Now()
	ag.insert(&a1r)
	exp := append(types.AlertSlice{&a1r}, removeEndsAt(types.AlertSlice{a2, a3})...)

	select {
	case <-time.After(2 * opts.GroupInterval):
		t.Fatalf("expected new batch after group interval but received none")
	case batch := <-alertsCh:
		lastCurMtx.Lock()
		s := time.Since(last)
		lastCurMtx.Unlock()
		if s < opts.GroupInterval {
			t.Fatalf("received batch too early after %v", s)
		}
		sort.Sort(batch)

		if !reflect.DeepEqual(batch, exp) {
			t.Fatalf("expected alerts %v but got %v", exp, batch)
		}
	}

	// Resolve all remaining alerts, they should be removed after the next batch was sent.
	// Do not add a1r as it should have been deleted following the previous batch.
	a2r, a3r := *a2, *a3
	resolved := types.AlertSlice{&a2r, &a3r}
	for _, a := range resolved {
		a.EndsAt = time.Now()
		ag.insert(a)
	}

	select {
	case <-time.After(2 * opts.GroupInterval):
		t.Fatalf("expected new batch after group interval but received none")

	case batch := <-alertsCh:
		lastCurMtx.Lock()
		s := time.Since(last)
		lastCurMtx.Unlock()
		if s < opts.GroupInterval {
			t.Fatalf("received batch too early after %v", s)
		}
		sort.Sort(batch)

		if !reflect.DeepEqual(batch, resolved) {
			t.Fatalf("expected alerts %v but got %v", resolved, batch)
		}

		if !ag.empty() {
			t.Fatalf("Expected aggregation group to be empty after resolving alerts: %v", ag)
		}
	}

	ag.stop()
}

func TestGroupLabels(t *testing.T) {
	a := &types.Alert{
		Alert: model.Alert{
			Labels: model.LabelSet{
				"a": "v1",
				"b": "v2",
				"c": "v3",
			},
		},
	}

	route := &Route{
		RouteOpts: RouteOpts{
			GroupBy: map[model.LabelName]struct{}{
				"a": {},
				"b": {},
			},
			GroupByAll: false,
		},
	}

	expLs := model.LabelSet{
		"a": "v1",
		"b": "v2",
	}

	ls := getGroupLabels(a, route)

	if !reflect.DeepEqual(ls, expLs) {
		t.Fatalf("expected labels are %v, but got %v", expLs, ls)
	}
}

func TestGroupByAllLabels(t *testing.T) {
	a := &types.Alert{
		Alert: model.Alert{
			Labels: model.LabelSet{
				"a": "v1",
				"b": "v2",
				"c": "v3",
			},
		},
	}

	route := &Route{
		RouteOpts: RouteOpts{
			GroupBy:    map[model.LabelName]struct{}{},
			GroupByAll: true,
		},
	}

	expLs := model.LabelSet{
		"a": "v1",
		"b": "v2",
		"c": "v3",
	}

	ls := getGroupLabels(a, route)

	if !reflect.DeepEqual(ls, expLs) {
		t.Fatalf("expected labels are %v, but got %v", expLs, ls)
	}
}

func TestGroups(t *testing.T) {
	confData := `receivers:
- name: 'kafka'
- name: 'prod'
- name: 'testing'

route:
  group_by: ['alertname']
  group_wait: 10ms
  group_interval: 10ms
  receiver: 'prod'
  routes:
  - match:
      env: 'testing'
    receiver: 'testing'
    group_by: ['alertname', 'service']
  - match:
      env: 'prod'
    receiver: 'prod'
    group_by: ['alertname', 'service', 'cluster']
    continue: true
  - match:
      kafka: 'yes'
    receiver: 'kafka'
    group_by: ['alertname', 'service', 'cluster']`
	conf, err := config.Load(confData)
	if err != nil {
		t.Fatal(err)
	}

	logger := promslog.NewNopLogger()
	route := NewRoute(conf.Route, nil)
	marker := types.NewMarker(prometheus.NewRegistry())
	alerts, err := mem.NewAlerts(context.Background(), marker, time.Hour, nil, logger, nil)
	if err != nil {
		t.Fatal(err)
	}
	defer alerts.Close()

	timeout := func(d time.Duration) time.Duration { return time.Duration(0) }
	recorder := &recordStage{alerts: make(map[string]map[model.Fingerprint]*types.Alert)}
<<<<<<< HEAD
	dispatcher := NewDispatcher(alerts, route, recorder, marker, timeout, nil, logger, NewDispatcherMetrics(false, prometheus.NewRegistry()), standardTimerFactory)
=======
	dispatcher := NewDispatcher(alerts, route, recorder, marker, timeout, testMaintenanceInterval, nil, logger, NewDispatcherMetrics(false, prometheus.NewRegistry()))
>>>>>>> 9ff3b213
	go dispatcher.Run()
	defer dispatcher.Stop()

	// Create alerts. the dispatcher will automatically create the groups.
	inputAlerts := []*types.Alert{
		// Matches the parent route.
		newAlert(model.LabelSet{"alertname": "OtherAlert", "cluster": "cc", "service": "dd"}),
		// Matches the first sub-route.
		newAlert(model.LabelSet{"env": "testing", "alertname": "TestingAlert", "service": "api", "instance": "inst1"}),
		// Matches the second sub-route.
		newAlert(model.LabelSet{"env": "prod", "alertname": "HighErrorRate", "cluster": "aa", "service": "api", "instance": "inst1"}),
		newAlert(model.LabelSet{"env": "prod", "alertname": "HighErrorRate", "cluster": "aa", "service": "api", "instance": "inst2"}),
		// Matches the second sub-route.
		newAlert(model.LabelSet{"env": "prod", "alertname": "HighErrorRate", "cluster": "bb", "service": "api", "instance": "inst1"}),
		// Matches the second and third sub-route.
		newAlert(model.LabelSet{"env": "prod", "alertname": "HighLatency", "cluster": "bb", "service": "db", "kafka": "yes", "instance": "inst3"}),
	}
	alerts.Put(inputAlerts...)

	// Let alerts get processed.
	for i := 0; len(recorder.Alerts()) != 7 && i < 10; i++ {
		time.Sleep(200 * time.Millisecond)
	}
	require.Len(t, recorder.Alerts(), 7)

	alertGroups, receivers := dispatcher.Groups(
		func(*Route) bool {
			return true
		}, func(*types.Alert, time.Time) bool {
			return true
		},
	)

	require.Equal(t, AlertGroups{
		&AlertGroup{
			Alerts: []*types.Alert{inputAlerts[0]},
			Labels: model.LabelSet{
				"alertname": "OtherAlert",
			},
			Receiver: "prod",
			GroupKey: "{}:{alertname=\"OtherAlert\"}",
			RouteID:  "{}",
		},
		&AlertGroup{
			Alerts: []*types.Alert{inputAlerts[1]},
			Labels: model.LabelSet{
				"alertname": "TestingAlert",
				"service":   "api",
			},
			Receiver: "testing",
			GroupKey: "{}/{env=\"testing\"}:{alertname=\"TestingAlert\", service=\"api\"}",
			RouteID:  "{}/{env=\"testing\"}/0",
		},
		&AlertGroup{
			Alerts: []*types.Alert{inputAlerts[2], inputAlerts[3]},
			Labels: model.LabelSet{
				"alertname": "HighErrorRate",
				"service":   "api",
				"cluster":   "aa",
			},
			Receiver: "prod",
			GroupKey: "{}/{env=\"prod\"}:{alertname=\"HighErrorRate\", cluster=\"aa\", service=\"api\"}",
			RouteID:  "{}/{env=\"prod\"}/1",
		},
		&AlertGroup{
			Alerts: []*types.Alert{inputAlerts[4]},
			Labels: model.LabelSet{
				"alertname": "HighErrorRate",
				"service":   "api",
				"cluster":   "bb",
			},
			Receiver: "prod",
			GroupKey: "{}/{env=\"prod\"}:{alertname=\"HighErrorRate\", cluster=\"bb\", service=\"api\"}",
			RouteID:  "{}/{env=\"prod\"}/1",
		},
		&AlertGroup{
			Alerts: []*types.Alert{inputAlerts[5]},
			Labels: model.LabelSet{
				"alertname": "HighLatency",
				"service":   "db",
				"cluster":   "bb",
			},
			Receiver: "kafka",
			GroupKey: "{}/{kafka=\"yes\"}:{alertname=\"HighLatency\", cluster=\"bb\", service=\"db\"}",
			RouteID:  "{}/{kafka=\"yes\"}/2",
		},
		&AlertGroup{
			Alerts: []*types.Alert{inputAlerts[5]},
			Labels: model.LabelSet{
				"alertname": "HighLatency",
				"service":   "db",
				"cluster":   "bb",
			},
			Receiver: "prod",
			GroupKey: "{}/{env=\"prod\"}:{alertname=\"HighLatency\", cluster=\"bb\", service=\"db\"}",
			RouteID:  "{}/{env=\"prod\"}/1",
		},
	}, alertGroups)
	require.Equal(t, map[model.Fingerprint][]string{
		inputAlerts[0].Fingerprint(): {"prod"},
		inputAlerts[1].Fingerprint(): {"testing"},
		inputAlerts[2].Fingerprint(): {"prod"},
		inputAlerts[3].Fingerprint(): {"prod"},
		inputAlerts[4].Fingerprint(): {"prod"},
		inputAlerts[5].Fingerprint(): {"kafka", "prod"},
	}, receivers)
}

func TestGroupsWithLimits(t *testing.T) {
	confData := `receivers:
- name: 'kafka'
- name: 'prod'
- name: 'testing'

route:
  group_by: ['alertname']
  group_wait: 10ms
  group_interval: 10ms
  receiver: 'prod'
  routes:
  - match:
      env: 'testing'
    receiver: 'testing'
    group_by: ['alertname', 'service']
  - match:
      env: 'prod'
    receiver: 'prod'
    group_by: ['alertname', 'service', 'cluster']
    continue: true
  - match:
      kafka: 'yes'
    receiver: 'kafka'
    group_by: ['alertname', 'service', 'cluster']`
	conf, err := config.Load(confData)
	if err != nil {
		t.Fatal(err)
	}

	logger := promslog.NewNopLogger()
	route := NewRoute(conf.Route, nil)
	marker := types.NewMarker(prometheus.NewRegistry())
	alerts, err := mem.NewAlerts(context.Background(), marker, time.Hour, nil, logger, nil)
	if err != nil {
		t.Fatal(err)
	}
	defer alerts.Close()

	timeout := func(d time.Duration) time.Duration { return time.Duration(0) }
	recorder := &recordStage{alerts: make(map[string]map[model.Fingerprint]*types.Alert)}
	lim := limits{groups: 6}
	m := NewDispatcherMetrics(true, prometheus.NewRegistry())
<<<<<<< HEAD
	dispatcher := NewDispatcher(alerts, route, recorder, marker, timeout, lim, logger, m, standardTimerFactory)
=======
	dispatcher := NewDispatcher(alerts, route, recorder, marker, timeout, testMaintenanceInterval, lim, logger, m)
>>>>>>> 9ff3b213
	go dispatcher.Run()
	defer dispatcher.Stop()

	// Create alerts. the dispatcher will automatically create the groups.
	inputAlerts := []*types.Alert{
		// Matches the parent route.
		newAlert(model.LabelSet{"alertname": "OtherAlert", "cluster": "cc", "service": "dd"}),
		// Matches the first sub-route.
		newAlert(model.LabelSet{"env": "testing", "alertname": "TestingAlert", "service": "api", "instance": "inst1"}),
		// Matches the second sub-route.
		newAlert(model.LabelSet{"env": "prod", "alertname": "HighErrorRate", "cluster": "aa", "service": "api", "instance": "inst1"}),
		newAlert(model.LabelSet{"env": "prod", "alertname": "HighErrorRate", "cluster": "aa", "service": "api", "instance": "inst2"}),
		// Matches the second sub-route.
		newAlert(model.LabelSet{"env": "prod", "alertname": "HighErrorRate", "cluster": "bb", "service": "api", "instance": "inst1"}),
		// Matches the second and third sub-route.
		newAlert(model.LabelSet{"env": "prod", "alertname": "HighLatency", "cluster": "bb", "service": "db", "kafka": "yes", "instance": "inst3"}),
	}
	err = alerts.Put(inputAlerts...)
	if err != nil {
		t.Fatal(err)
	}

	// Let alerts get processed.
	for i := 0; len(recorder.Alerts()) != 7 && i < 10; i++ {
		time.Sleep(200 * time.Millisecond)
	}
	require.Len(t, recorder.Alerts(), 7)

	routeFilter := func(*Route) bool { return true }
	alertFilter := func(*types.Alert, time.Time) bool { return true }

	alertGroups, _ := dispatcher.Groups(routeFilter, alertFilter)
	require.Len(t, alertGroups, 6)

	require.Equal(t, 0.0, testutil.ToFloat64(m.aggrGroupLimitReached))

	// Try to store new alert. This time, we will hit limit for number of groups.
	err = alerts.Put(newAlert(model.LabelSet{"env": "prod", "alertname": "NewAlert", "cluster": "new-cluster", "service": "db"}))
	if err != nil {
		t.Fatal(err)
	}

	// Let alert get processed.
	for i := 0; testutil.ToFloat64(m.aggrGroupLimitReached) == 0 && i < 10; i++ {
		time.Sleep(200 * time.Millisecond)
	}
	require.Equal(t, 1.0, testutil.ToFloat64(m.aggrGroupLimitReached))

	// Verify there are still only 6 groups.
	alertGroups, _ = dispatcher.Groups(routeFilter, alertFilter)
	require.Len(t, alertGroups, 6)
}

type recordStage struct {
	mtx    sync.RWMutex
	alerts map[string]map[model.Fingerprint]*types.Alert
}

func (r *recordStage) Alerts() []*types.Alert {
	r.mtx.RLock()
	defer r.mtx.RUnlock()
	alerts := make([]*types.Alert, 0)
	for k := range r.alerts {
		for _, a := range r.alerts[k] {
			alerts = append(alerts, a)
		}
	}
	return alerts
}

func (r *recordStage) Exec(ctx context.Context, l *slog.Logger, alerts ...*types.Alert) (context.Context, []*types.Alert, error) {
	r.mtx.Lock()
	defer r.mtx.Unlock()
	gk, ok := notify.GroupKey(ctx)
	if !ok {
		panic("GroupKey not present!")
	}
	if _, ok := r.alerts[gk]; !ok {
		r.alerts[gk] = make(map[model.Fingerprint]*types.Alert)
	}
	for _, a := range alerts {
		r.alerts[gk][a.Fingerprint()] = a
	}
	return ctx, nil, nil
}

var (
	// Set the start time in the past to trigger a flush immediately.
	t0 = time.Now().Add(-time.Minute)
	// Set the end time in the future to avoid deleting the alert.
	t1 = t0.Add(2 * time.Minute)
)

func newAlert(labels model.LabelSet) *types.Alert {
	return &types.Alert{
		Alert: model.Alert{
			Labels:       labels,
			Annotations:  model.LabelSet{"foo": "bar"},
			StartsAt:     t0,
			EndsAt:       t1,
			GeneratorURL: "http://example.com/prometheus",
		},
		UpdatedAt: t0,
		Timeout:   false,
	}
}

func TestDispatcherRace(t *testing.T) {
	logger := promslog.NewNopLogger()
	marker := types.NewMarker(prometheus.NewRegistry())
	alerts, err := mem.NewAlerts(context.Background(), marker, time.Hour, nil, logger, nil)
	if err != nil {
		t.Fatal(err)
	}
	defer alerts.Close()

	timeout := func(d time.Duration) time.Duration { return time.Duration(0) }
<<<<<<< HEAD
	dispatcher := NewDispatcher(alerts, nil, nil, marker, timeout, nil, logger, NewDispatcherMetrics(false, prometheus.NewRegistry()), standardTimerFactory)
=======
	dispatcher := NewDispatcher(alerts, nil, nil, marker, timeout, testMaintenanceInterval, nil, logger, NewDispatcherMetrics(false, prometheus.NewRegistry()))
>>>>>>> 9ff3b213
	go dispatcher.Run()
	dispatcher.Stop()
}

func TestDispatcherRaceOnFirstAlertNotDeliveredWhenGroupWaitIsZero(t *testing.T) {
	const numAlerts = 5000

	logger := promslog.NewNopLogger()
	marker := types.NewMarker(prometheus.NewRegistry())
	alerts, err := mem.NewAlerts(context.Background(), marker, time.Hour, nil, logger, nil)
	if err != nil {
		t.Fatal(err)
	}
	defer alerts.Close()

	route := &Route{
		RouteOpts: RouteOpts{
			Receiver:       "default",
			GroupBy:        map[model.LabelName]struct{}{"alertname": {}},
			GroupWait:      0,
			GroupInterval:  1 * time.Hour, // Should never hit in this test.
			RepeatInterval: 1 * time.Hour, // Should never hit in this test.
		},
	}

	timeout := func(d time.Duration) time.Duration { return d }
	recorder := &recordStage{alerts: make(map[string]map[model.Fingerprint]*types.Alert)}
<<<<<<< HEAD
	dispatcher := NewDispatcher(alerts, route, recorder, marker, timeout, nil, logger, NewDispatcherMetrics(false, prometheus.NewRegistry()), standardTimerFactory)
=======
	dispatcher := NewDispatcher(alerts, route, recorder, marker, timeout, testMaintenanceInterval, nil, logger, NewDispatcherMetrics(false, prometheus.NewRegistry()))
>>>>>>> 9ff3b213
	go dispatcher.Run()
	defer dispatcher.Stop()

	// Push all alerts.
	for i := 0; i < numAlerts; i++ {
		alert := newAlert(model.LabelSet{"alertname": model.LabelValue(fmt.Sprintf("Alert_%d", i))})
		require.NoError(t, alerts.Put(alert))
	}

	// Wait until the alerts have been notified or the waiting timeout expires.
	for deadline := time.Now().Add(5 * time.Second); time.Now().Before(deadline); {
		if len(recorder.Alerts()) >= numAlerts {
			break
		}

		// Throttle.
		time.Sleep(10 * time.Millisecond)
	}

	// We expect all alerts to be notified immediately, since they all belong to different groups.
	require.Len(t, recorder.Alerts(), numAlerts)
}

type limits struct {
	groups int
}

func (l limits) MaxNumberOfAggregationGroups() int {
	return l.groups
}

func TestDispatcher_DoMaintenance(t *testing.T) {
	r := prometheus.NewRegistry()
	marker := types.NewMarker(r)

	alerts, err := mem.NewAlerts(context.Background(), marker, time.Minute, nil, promslog.NewNopLogger(), nil)
	if err != nil {
		t.Fatal(err)
	}

	route := &Route{
		RouteOpts: RouteOpts{
			GroupBy:       map[model.LabelName]struct{}{"alertname": {}},
			GroupWait:     0,
			GroupInterval: 5 * time.Minute, // Should never hit in this test.
		},
	}
	timeout := func(d time.Duration) time.Duration { return d }
	recorder := &recordStage{alerts: make(map[string]map[model.Fingerprint]*types.Alert)}

	ctx := context.Background()
	dispatcher := NewDispatcher(alerts, route, recorder, marker, timeout, testMaintenanceInterval, nil, promslog.NewNopLogger(), NewDispatcherMetrics(false, r))
	aggrGroups := make(map[*Route]map[model.Fingerprint]*aggrGroup)
	aggrGroups[route] = make(map[model.Fingerprint]*aggrGroup)

	// Insert an aggregation group with no alerts.
	labels := model.LabelSet{"alertname": "1"}
	aggrGroup1 := newAggrGroup(ctx, labels, route, timeout, promslog.NewNopLogger())
	aggrGroups[route][aggrGroup1.fingerprint()] = aggrGroup1
	dispatcher.aggrGroupsPerRoute = aggrGroups
	// Must run otherwise doMaintenance blocks on aggrGroup1.stop().
	go aggrGroup1.run(func(context.Context, ...*types.Alert) bool { return true })

	// Insert a marker for the aggregation group's group key.
	marker.SetMuted(route.ID(), aggrGroup1.GroupKey(), []string{"weekends"})
	mutedBy, isMuted := marker.Muted(route.ID(), aggrGroup1.GroupKey())
	require.True(t, isMuted)
	require.Equal(t, []string{"weekends"}, mutedBy)

	// Run the maintenance and the marker should be removed.
	dispatcher.doMaintenance()
	mutedBy, isMuted = marker.Muted(route.ID(), aggrGroup1.GroupKey())
	require.False(t, isMuted)
	require.Empty(t, mutedBy)
}<|MERGE_RESOLUTION|>--- conflicted
+++ resolved
@@ -141,11 +141,7 @@
 	}
 
 	// Test regular situation where we wait for group_wait to send out alerts.
-<<<<<<< HEAD
-	ag := newAggrGroup(context.Background(), lset, route, nil, log.NewNopLogger(), standardTimerFactory)
-=======
-	ag := newAggrGroup(context.Background(), lset, route, nil, promslog.NewNopLogger())
->>>>>>> 9ff3b213
+	ag := newAggrGroup(context.Background(), lset, route, nil, promslog.NewNopLogger(), standardTimerFactory)
 	go ag.run(ntfy)
 
 	ag.insert(a1)
@@ -199,11 +195,7 @@
 	// immediate flushing.
 	// Finally, set all alerts to be resolved. After successful notify the aggregation group
 	// should empty itself.
-<<<<<<< HEAD
-	ag = newAggrGroup(context.Background(), lset, route, nil, log.NewNopLogger(), standardTimerFactory)
-=======
-	ag = newAggrGroup(context.Background(), lset, route, nil, promslog.NewNopLogger())
->>>>>>> 9ff3b213
+	ag = newAggrGroup(context.Background(), lset, route, nil, promslog.NewNopLogger(), standardTimerFactory)
 	go ag.run(ntfy)
 
 	ag.insert(a1)
@@ -409,11 +401,7 @@
 
 	timeout := func(d time.Duration) time.Duration { return time.Duration(0) }
 	recorder := &recordStage{alerts: make(map[string]map[model.Fingerprint]*types.Alert)}
-<<<<<<< HEAD
-	dispatcher := NewDispatcher(alerts, route, recorder, marker, timeout, nil, logger, NewDispatcherMetrics(false, prometheus.NewRegistry()), standardTimerFactory)
-=======
-	dispatcher := NewDispatcher(alerts, route, recorder, marker, timeout, testMaintenanceInterval, nil, logger, NewDispatcherMetrics(false, prometheus.NewRegistry()))
->>>>>>> 9ff3b213
+	dispatcher := NewDispatcher(alerts, route, recorder, marker, timeout, testMaintenanceInterval, nil, logger, NewDispatcherMetrics(false, prometheus.NewRegistry()), standardTimerFactory)
 	go dispatcher.Run()
 	defer dispatcher.Stop()
 
@@ -565,11 +553,7 @@
 	recorder := &recordStage{alerts: make(map[string]map[model.Fingerprint]*types.Alert)}
 	lim := limits{groups: 6}
 	m := NewDispatcherMetrics(true, prometheus.NewRegistry())
-<<<<<<< HEAD
-	dispatcher := NewDispatcher(alerts, route, recorder, marker, timeout, lim, logger, m, standardTimerFactory)
-=======
-	dispatcher := NewDispatcher(alerts, route, recorder, marker, timeout, testMaintenanceInterval, lim, logger, m)
->>>>>>> 9ff3b213
+	dispatcher := NewDispatcher(alerts, route, recorder, marker, timeout, testMaintenanceInterval, lim, logger, m, standardTimerFactory)
 	go dispatcher.Run()
 	defer dispatcher.Stop()
 
@@ -687,11 +671,7 @@
 	defer alerts.Close()
 
 	timeout := func(d time.Duration) time.Duration { return time.Duration(0) }
-<<<<<<< HEAD
-	dispatcher := NewDispatcher(alerts, nil, nil, marker, timeout, nil, logger, NewDispatcherMetrics(false, prometheus.NewRegistry()), standardTimerFactory)
-=======
-	dispatcher := NewDispatcher(alerts, nil, nil, marker, timeout, testMaintenanceInterval, nil, logger, NewDispatcherMetrics(false, prometheus.NewRegistry()))
->>>>>>> 9ff3b213
+	dispatcher := NewDispatcher(alerts, nil, nil, marker, timeout, testMaintenanceInterval, nil, logger, NewDispatcherMetrics(false, prometheus.NewRegistry()), standardTimerFactory)
 	go dispatcher.Run()
 	dispatcher.Stop()
 }
@@ -719,11 +699,7 @@
 
 	timeout := func(d time.Duration) time.Duration { return d }
 	recorder := &recordStage{alerts: make(map[string]map[model.Fingerprint]*types.Alert)}
-<<<<<<< HEAD
-	dispatcher := NewDispatcher(alerts, route, recorder, marker, timeout, nil, logger, NewDispatcherMetrics(false, prometheus.NewRegistry()), standardTimerFactory)
-=======
-	dispatcher := NewDispatcher(alerts, route, recorder, marker, timeout, testMaintenanceInterval, nil, logger, NewDispatcherMetrics(false, prometheus.NewRegistry()))
->>>>>>> 9ff3b213
+	dispatcher := NewDispatcher(alerts, route, recorder, marker, timeout, testMaintenanceInterval, nil, logger, NewDispatcherMetrics(false, prometheus.NewRegistry()), standardTimerFactory)
 	go dispatcher.Run()
 	defer dispatcher.Stop()
 
