// Copyright 2018 Prometheus Team
// Licensed under the Apache License, Version 2.0 (the "License");
// you may not use this file except in compliance with the License.
// You may obtain a copy of the License at
//
// http://www.apache.org/licenses/LICENSE-2.0
//
// Unless required by applicable law or agreed to in writing, software
// distributed under the License is distributed on an "AS IS" BASIS,
// WITHOUT WARRANTIES OR CONDITIONS OF ANY KIND, either express or implied.
// See the License for the specific language governing permissions and
// limitations under the License.

package dispatch

import (
	"context"
	"errors"
	"fmt"
	"log/slog"
	"sort"
	"sync"
	"time"

	"github.com/prometheus/client_golang/prometheus"
	"github.com/prometheus/common/model"
	"go.opentelemetry.io/otel"
	"go.opentelemetry.io/otel/attribute"
	"go.opentelemetry.io/otel/codes"
	"go.opentelemetry.io/otel/trace"

	"github.com/prometheus/alertmanager/notify"
	"github.com/prometheus/alertmanager/provider"
	"github.com/prometheus/alertmanager/store"
	"github.com/prometheus/alertmanager/types"
)

var tracer = otel.Tracer("github.com/prometheus/alertmanager/dispatch")

// DispatcherMetrics represents metrics associated to a dispatcher.
type DispatcherMetrics struct {
	aggrGroups            prometheus.Gauge
	processingDuration    prometheus.Summary
	aggrGroupLimitReached prometheus.Counter
}

// NewDispatcherMetrics returns a new registered DispatchMetrics.
func NewDispatcherMetrics(registerLimitMetrics bool, r prometheus.Registerer) *DispatcherMetrics {
	m := DispatcherMetrics{
		aggrGroups: prometheus.NewGauge(
			prometheus.GaugeOpts{
				Name: "alertmanager_dispatcher_aggregation_groups",
				Help: "Number of active aggregation groups",
			},
		),
		processingDuration: prometheus.NewSummary(
			prometheus.SummaryOpts{
				Name: "alertmanager_dispatcher_alert_processing_duration_seconds",
				Help: "Summary of latencies for the processing of alerts.",
			},
		),
		aggrGroupLimitReached: prometheus.NewCounter(
			prometheus.CounterOpts{
				Name: "alertmanager_dispatcher_aggregation_group_limit_reached_total",
				Help: "Number of times when dispatcher failed to create new aggregation group due to limit.",
			},
		),
	}

	if r != nil {
		r.MustRegister(m.aggrGroups, m.processingDuration)
		if registerLimitMetrics {
			r.MustRegister(m.aggrGroupLimitReached)
		}
	}

	return &m
}

// Dispatcher sorts incoming alerts into aggregation groups and
// assigns the correct notifiers to each.
type Dispatcher struct {
	route   *Route
	alerts  provider.Alerts
	stage   notify.Stage
	marker  types.GroupMarker
	metrics *DispatcherMetrics
	limits  Limits

	timeout func(time.Duration) time.Duration

	mtx                sync.RWMutex
	aggrGroupsPerRoute map[*Route]map[model.Fingerprint]*aggrGroup
	aggrGroupsNum      int

	maintenanceInterval time.Duration
	done                chan struct{}
	ctx                 context.Context
	cancel              func()

<<<<<<< HEAD
	logger log.Logger

	timerFactory TimerFactory
=======
	logger *slog.Logger
>>>>>>> 9ff3b213
}

// Limits describes limits used by Dispatcher.
type Limits interface {
	// MaxNumberOfAggregationGroups returns max number of aggregation groups that dispatcher can have.
	// 0 or negative value = unlimited.
	// If dispatcher hits this limit, it will not create additional groups, but will log an error instead.
	MaxNumberOfAggregationGroups() int
}

// NewDispatcher returns a new Dispatcher.
func NewDispatcher(
	ap provider.Alerts,
	r *Route,
	s notify.Stage,
	mk types.GroupMarker,
	to func(time.Duration) time.Duration,
	mi time.Duration,
	lim Limits,
	l *slog.Logger,
	m *DispatcherMetrics,
	timerFactory TimerFactory,
) *Dispatcher {
	if lim == nil {
		lim = nilLimits{}
	}

	if timerFactory == nil {
		timerFactory = standardTimerFactory
	}

	disp := &Dispatcher{
<<<<<<< HEAD
		alerts:       ap,
		stage:        s,
		route:        r,
		timeout:      to,
		logger:       log.With(l, "component", "dispatcher"),
		metrics:      m,
		limits:       lim,
		timerFactory: timerFactory,
=======
		alerts:              ap,
		stage:               s,
		route:               r,
		marker:              mk,
		timeout:             to,
		maintenanceInterval: mi,
		logger:              l.With("component", "dispatcher"),
		metrics:             m,
		limits:              lim,
>>>>>>> 9ff3b213
	}
	return disp
}

// Run starts dispatching alerts incoming via the updates channel.
func (d *Dispatcher) Run() {
	d.done = make(chan struct{})

	d.mtx.Lock()
	d.aggrGroupsPerRoute = map[*Route]map[model.Fingerprint]*aggrGroup{}
	d.aggrGroupsNum = 0
	d.metrics.aggrGroups.Set(0)
	d.ctx, d.cancel = context.WithCancel(context.Background())
	d.mtx.Unlock()

	d.run(d.alerts.Subscribe())
	close(d.done)
}

func (d *Dispatcher) run(it provider.AlertIterator) {
	maintenance := time.NewTicker(d.maintenanceInterval)
	defer maintenance.Stop()

	defer it.Close()

	for {
		select {
		case alert, ok := <-it.Next():
			if !ok {
				// Iterator exhausted for some reason.
				if err := it.Err(); err != nil {
					d.logger.Error("Error on alert update", "err", err)
				}
				return
			}

<<<<<<< HEAD
			// this block is wrapped in a function to make sure that the span
			// is ended before the next alert is processed
			func() {
				traceCtx, span := tracer.Start(d.ctx, "dispatch.Dispatcher.handleAlert",
					trace.WithAttributes(
						attribute.String("alert.name", alert.Name()),
						attribute.String("alert.fingerprint", alert.Fingerprint().String()),
						attribute.String("alert.status", string(alert.Status())),
						attribute.String("receiver", d.route.RouteOpts.Receiver),
					),
					// we'll use producer here since the alert is not processed
					// synchronously
					trace.WithSpanKind(trace.SpanKindProducer),
				)
				defer span.End()

				// make a link to this span - we can't make the processAlert
				// span a child of this, because it would make it long-lived
				dispatchLink := trace.LinkFromContext(traceCtx)

				level.Debug(d.logger).Log("msg", "Received alert", "alert", alert)

				// Log errors but keep trying.
				if err := it.Err(); err != nil {
					level.Error(d.logger).Log("msg", "Error on alert update", "err", err)

					span.RecordError(fmt.Errorf("error on alert update: %w", err))
					span.SetStatus(codes.Error, err.Error())
=======
			d.logger.Debug("Received alert", "alert", alert)

			// Log errors but keep trying.
			if err := it.Err(); err != nil {
				d.logger.Error("Error on alert update", "err", err)
				continue
			}
>>>>>>> 9ff3b213

					return
				}

<<<<<<< HEAD
				now := time.Now()
				for _, r := range d.route.Match(alert.Labels) {
					d.processAlert(dispatchLink, alert, r)
				}
				d.metrics.processingDuration.Observe(time.Since(now).Seconds())
			}()
		case <-cleanup.C:
			d.mtx.Lock()

			for _, groups := range d.aggrGroupsPerRoute {
				for _, ag := range groups {
					if ag.empty() {
						ag.stop()
						delete(groups, ag.fingerprint())
						d.aggrGroupsNum--
						d.metrics.aggrGroups.Dec()
					}
				}
			}

			d.mtx.Unlock()

=======
		case <-maintenance.C:
			d.doMaintenance()
>>>>>>> 9ff3b213
		case <-d.ctx.Done():
			return
		}
	}
}

func (d *Dispatcher) doMaintenance() {
	d.mtx.Lock()
	defer d.mtx.Unlock()
	for _, groups := range d.aggrGroupsPerRoute {
		for _, ag := range groups {
			if ag.empty() {
				ag.stop()
				d.marker.DeleteByGroupKey(ag.routeID, ag.GroupKey())
				delete(groups, ag.fingerprint())
				d.aggrGroupsNum--
				d.metrics.aggrGroups.Dec()
			}
		}
	}
}

// AlertGroup represents how alerts exist within an aggrGroup.
type AlertGroup struct {
	Alerts   types.AlertSlice
	Labels   model.LabelSet
	Receiver string
	GroupKey string
	RouteID  string
}

type AlertGroups []*AlertGroup

func (ag AlertGroups) Swap(i, j int) { ag[i], ag[j] = ag[j], ag[i] }
func (ag AlertGroups) Less(i, j int) bool {
	if ag[i].Labels.Equal(ag[j].Labels) {
		return ag[i].Receiver < ag[j].Receiver
	}
	return ag[i].Labels.Before(ag[j].Labels)
}
func (ag AlertGroups) Len() int { return len(ag) }

// Groups returns a slice of AlertGroups from the dispatcher's internal state.
func (d *Dispatcher) Groups(routeFilter func(*Route) bool, alertFilter func(*types.Alert, time.Time) bool) (AlertGroups, map[model.Fingerprint][]string) {
	groups := AlertGroups{}

	d.mtx.RLock()
	defer d.mtx.RUnlock()

	// Keep a list of receivers for an alert to prevent checking each alert
	// again against all routes. The alert has already matched against this
	// route on ingestion.
	receivers := map[model.Fingerprint][]string{}

	now := time.Now()
	for route, ags := range d.aggrGroupsPerRoute {
		if !routeFilter(route) {
			continue
		}

		for _, ag := range ags {
			receiver := route.RouteOpts.Receiver
			alertGroup := &AlertGroup{
				Labels:   ag.labels,
				Receiver: receiver,
				GroupKey: ag.GroupKey(),
				RouteID:  ag.routeID,
			}

			alerts := ag.alerts.List()
			filteredAlerts := make([]*types.Alert, 0, len(alerts))
			for _, a := range alerts {
				if !alertFilter(a, now) {
					continue
				}

				fp := a.Fingerprint()
				if r, ok := receivers[fp]; ok {
					// Receivers slice already exists. Add
					// the current receiver to the slice.
					receivers[fp] = append(r, receiver)
				} else {
					// First time we've seen this alert fingerprint.
					// Initialize a new receivers slice.
					receivers[fp] = []string{receiver}
				}

				filteredAlerts = append(filteredAlerts, a)
			}
			if len(filteredAlerts) == 0 {
				continue
			}
			alertGroup.Alerts = filteredAlerts

			groups = append(groups, alertGroup)
		}
	}
	sort.Sort(groups)
	for i := range groups {
		sort.Sort(groups[i].Alerts)
	}
	for i := range receivers {
		sort.Strings(receivers[i])
	}

	return groups, receivers
}

// Stop the dispatcher.
func (d *Dispatcher) Stop() {
	if d == nil {
		return
	}
	d.mtx.Lock()
	if d.cancel == nil {
		d.mtx.Unlock()
		return
	}
	d.cancel()
	d.cancel = nil
	d.mtx.Unlock()

	<-d.done
}

// notifyFunc is a function that performs notification for the alert
// with the given fingerprint. It aborts on context cancelation.
// Returns false iff notifying failed.
type notifyFunc func(context.Context, ...*types.Alert) bool

// processAlert determines in which aggregation group the alert falls
// and inserts it.
func (d *Dispatcher) processAlert(dispatchLink trace.Link, alert *types.Alert, route *Route) {
	groupLabels := getGroupLabels(alert, route)

	fp := groupLabels.Fingerprint()

	d.mtx.Lock()
	defer d.mtx.Unlock()

	routeGroups, ok := d.aggrGroupsPerRoute[route]
	if !ok {
		routeGroups = map[model.Fingerprint]*aggrGroup{}
		d.aggrGroupsPerRoute[route] = routeGroups
	}

	ag, ok := routeGroups[fp]
	if ok {
		ag.insert(alert)
		return
	}

	// If the group does not exist, create it. But check the limit first.
	if limit := d.limits.MaxNumberOfAggregationGroups(); limit > 0 && d.aggrGroupsNum >= limit {
		d.metrics.aggrGroupLimitReached.Inc()
		d.logger.Error("Too many aggregation groups, cannot create new group for alert", "groups", d.aggrGroupsNum, "limit", limit, "alert", alert.Name())
		return
	}

	ag = newAggrGroup(d.ctx, groupLabels, route, d.timeout, d.logger, d.timerFactory)
	routeGroups[fp] = ag
	d.aggrGroupsNum++
	d.metrics.aggrGroups.Inc()

	// Insert the 1st alert in the group before starting the group's run()
	// function, to make sure that when the run() will be executed the 1st
	// alert is already there.
	ag.insert(alert)

	go ag.run(func(ctx context.Context, alerts ...*types.Alert) bool {
		ctx, span := tracer.Start(ctx, "dispatch.Dispatch.notify",
			trace.WithAttributes(attribute.Int("alerts.count", len(alerts))),
			trace.WithLinks(dispatchLink),
			trace.WithSpanKind(trace.SpanKindConsumer),
		)
		defer span.End()

		pipelineTime, _ := notify.Now(ctx)
		l := log.With(d.logger, "pipeline_time", pipelineTime)

		_, _, err := d.stage.Exec(ctx, l, alerts...)
		if err != nil {
<<<<<<< HEAD
			lvl := level.Error(l)
=======
			logger := d.logger.With("num_alerts", len(alerts), "err", err)
>>>>>>> 9ff3b213
			if errors.Is(ctx.Err(), context.Canceled) {
				// It is expected for the context to be canceled on
				// configuration reload or shutdown. In this case, the
				// message should only be logged at the debug level.
<<<<<<< HEAD
				lvl = level.Debug(l)
			} else {
				lvl = log.With(lvl, "aggrGroup", ag, "alerts", fmt.Sprintf("%v", alerts))
			}
			lvl.Log("msg", "Notify for alerts failed", "num_alerts", len(alerts), "err", err)

			span.RecordError(fmt.Errorf("notify for alerts failed: %w", err))
			span.SetStatus(codes.Error, err.Error())
=======
				logger.Debug("Notify for alerts failed")
			} else {
				logger.Error("Notify for alerts failed")
			}
>>>>>>> 9ff3b213
		}
		return err == nil
	})
}

func getGroupLabels(alert *types.Alert, route *Route) model.LabelSet {
	groupLabels := model.LabelSet{}
	for ln, lv := range alert.Labels {
		if _, ok := route.RouteOpts.GroupBy[ln]; ok || route.RouteOpts.GroupByAll {
			groupLabels[ln] = lv
		}
	}

	return groupLabels
}

// aggrGroup aggregates alert fingerprints into groups to which a
// common set of routing options applies.
// It emits notifications in the specified intervals.
type aggrGroup struct {
	labels   model.LabelSet
	opts     *RouteOpts
	logger   *slog.Logger
	routeID  string
	routeKey string

	alerts  *store.Alerts
	ctx     context.Context
	cancel  func()
	done    chan struct{}
	timer   Timer
	timeout func(time.Duration) time.Duration

	mtx        sync.RWMutex
	hasFlushed bool
}

// newAggrGroup returns a new aggregation group.
<<<<<<< HEAD
func newAggrGroup(ctx context.Context, labels model.LabelSet, r *Route, to func(time.Duration) time.Duration, logger log.Logger, timerFactory TimerFactory) *aggrGroup {
=======
func newAggrGroup(ctx context.Context, labels model.LabelSet, r *Route, to func(time.Duration) time.Duration, logger *slog.Logger) *aggrGroup {
>>>>>>> 9ff3b213
	if to == nil {
		to = func(d time.Duration) time.Duration { return d }
	}
	ag := &aggrGroup{
		labels:   labels,
		routeID:  r.ID(),
		routeKey: r.Key(),
		opts:     &r.RouteOpts,
		timeout:  to,
		alerts:   store.NewAlerts(),
		done:     make(chan struct{}),
	}
	ag.ctx, ag.cancel = context.WithCancel(ctx)

<<<<<<< HEAD
	ag.logger = log.With(logger, "aggrGroup", ag, "group_fingerprint", ag.fingerprint())
=======
	ag.logger = logger.With("aggrGroup", ag)
>>>>>>> 9ff3b213

	// Set an initial one-time wait before flushing
	// the first batch of notifications.
	ag.timer = timerFactory(
		ag.ctx,
		ag.opts,
		ag.logger,
		uint64(ag.fingerprint()),
	)

	return ag
}

func (ag *aggrGroup) fingerprint() model.Fingerprint {
	return ag.labels.Fingerprint()
}

func (ag *aggrGroup) GroupKey() string {
	return fmt.Sprintf("%s:%s", ag.routeKey, ag.labels)
}

func (ag *aggrGroup) String() string {
	return ag.GroupKey()
}

func (ag *aggrGroup) run(nf notifyFunc) {
	defer close(ag.done)
	defer ag.timer.Stop()

	for {
		select {
		case now := <-ag.timer.C():
			// Give the notifications time until the next flush to
			// finish before terminating them.
			ctx, cancel := context.WithTimeout(ag.ctx, ag.timeout(ag.opts.GroupInterval))

			// The now time we retrieve from the ticker is the only reliable
			// point of time reference for the subsequent notification pipeline.
			// Calculating the current time directly is prone to flaky behavior,
			// which usually only becomes apparent in tests.
			ctx = notify.WithNow(ctx, now)

			// Populate context with information needed along the pipeline.
			ctx = notify.WithGroupKey(ctx, ag.GroupKey())
			ctx = notify.WithGroupLabels(ctx, ag.labels)
			ctx = notify.WithReceiverName(ctx, ag.opts.Receiver)
			ctx = notify.WithRepeatInterval(ctx, ag.opts.RepeatInterval)
			ctx = notify.WithMuteTimeIntervals(ctx, ag.opts.MuteTimeIntervals)
			ctx = notify.WithActiveTimeIntervals(ctx, ag.opts.ActiveTimeIntervals)
			ctx = notify.WithRouteID(ctx, ag.routeID)

			// Wait the configured interval before calling flush again.
			ag.mtx.Lock()
			ag.timer.Reset(now)
			ag.hasFlushed = true
			ag.mtx.Unlock()

			ag.flush(ctx, nf)

			cancel()

		case <-ag.ctx.Done():
			return
		}
	}
}

func (ag *aggrGroup) stop() {
	// Calling cancel will terminate all in-process notifications
	// and the run() loop.
	ag.cancel()
	<-ag.done
}

// insert inserts the alert into the aggregation group.
func (ag *aggrGroup) insert(alert *types.Alert) {
	if err := ag.alerts.Set(alert); err != nil {
		ag.logger.Error("error on set alert", "err", err)
	}

	// Immediately trigger a flush if the wait duration for this
	// alert is already over.
	ag.mtx.Lock()
	defer ag.mtx.Unlock()
	if !ag.hasFlushed && alert.StartsAt.Add(ag.opts.GroupWait).Before(time.Now()) {
		ag.timer.Flush()
	}
}

func (ag *aggrGroup) empty() bool {
	return ag.alerts.Empty()
}

// flush sends notifications for all new alerts.
func (ag *aggrGroup) flush(ctx context.Context, nf notifyFunc) {
	if ag.empty() {
		return
	}

	var (
		alerts        = ag.alerts.List()
		alertsSlice   = make(types.AlertSlice, 0, len(alerts))
		resolvedSlice = make(types.AlertSlice, 0, len(alerts))
		now           = time.Now()
	)
	for _, alert := range alerts {
		a := *alert
		// Ensure that alerts don't resolve as time move forwards.
		if a.ResolvedAt(now) {
			resolvedSlice = append(resolvedSlice, &a)
		} else {
			a.EndsAt = time.Time{}
		}
		alertsSlice = append(alertsSlice, &a)
	}
	sort.Stable(alertsSlice)

<<<<<<< HEAD
	pipelineTime, _ := notify.Now(ctx)
	l := log.With(ag.logger, "pipeline_time", pipelineTime)

	level.Debug(l).Log("msg", "flushing", "alerts", fmt.Sprintf("%v", alertsSlice))

	if nf(ctx, alertsSlice...) {
=======
	ag.logger.Debug("flushing", "alerts", fmt.Sprintf("%v", alertsSlice))

	if notify(alertsSlice...) {
>>>>>>> 9ff3b213
		// Delete all resolved alerts as we just sent a notification for them,
		// and we don't want to send another one. However, we need to make sure
		// that each resolved alert has not fired again during the flush as then
		// we would delete an active alert thinking it was resolved.
		if err := ag.alerts.DeleteIfNotModified(resolvedSlice); err != nil {
<<<<<<< HEAD
			level.Error(l).Log("msg", "error on delete alerts", "err", err)
=======
			ag.logger.Error("error on delete alerts", "err", err)
>>>>>>> 9ff3b213
		}
	}
}

type nilLimits struct{}

func (n nilLimits) MaxNumberOfAggregationGroups() int { return 0 }<|MERGE_RESOLUTION|>--- conflicted
+++ resolved
@@ -98,13 +98,9 @@
 	ctx                 context.Context
 	cancel              func()
 
-<<<<<<< HEAD
-	logger log.Logger
+	logger *slog.Logger
 
 	timerFactory TimerFactory
-=======
-	logger *slog.Logger
->>>>>>> 9ff3b213
 }
 
 // Limits describes limits used by Dispatcher.
@@ -137,26 +133,16 @@
 	}
 
 	disp := &Dispatcher{
-<<<<<<< HEAD
 		alerts:       ap,
 		stage:        s,
 		route:        r,
+		marker:              mk,
 		timeout:      to,
-		logger:       log.With(l, "component", "dispatcher"),
+		maintenanceInterval: mi,
+		logger:              l.With("component", "dispatcher"),
 		metrics:      m,
 		limits:       lim,
 		timerFactory: timerFactory,
-=======
-		alerts:              ap,
-		stage:               s,
-		route:               r,
-		marker:              mk,
-		timeout:             to,
-		maintenanceInterval: mi,
-		logger:              l.With("component", "dispatcher"),
-		metrics:             m,
-		limits:              lim,
->>>>>>> 9ff3b213
 	}
 	return disp
 }
@@ -193,7 +179,6 @@
 				return
 			}
 
-<<<<<<< HEAD
 			// this block is wrapped in a function to make sure that the span
 			// is ended before the next alert is processed
 			func() {
@@ -214,54 +199,26 @@
 				// span a child of this, because it would make it long-lived
 				dispatchLink := trace.LinkFromContext(traceCtx)
 
-				level.Debug(d.logger).Log("msg", "Received alert", "alert", alert)
+				d.logger.Debug("Received alert", "alert", alert)
 
 				// Log errors but keep trying.
 				if err := it.Err(); err != nil {
-					level.Error(d.logger).Log("msg", "Error on alert update", "err", err)
+					d.logger.Error( "Error on alert update", "err", err)
 
 					span.RecordError(fmt.Errorf("error on alert update: %w", err))
 					span.SetStatus(codes.Error, err.Error())
-=======
-			d.logger.Debug("Received alert", "alert", alert)
-
-			// Log errors but keep trying.
-			if err := it.Err(); err != nil {
-				d.logger.Error("Error on alert update", "err", err)
-				continue
-			}
->>>>>>> 9ff3b213
 
 					return
 				}
 
-<<<<<<< HEAD
 				now := time.Now()
 				for _, r := range d.route.Match(alert.Labels) {
 					d.processAlert(dispatchLink, alert, r)
 				}
 				d.metrics.processingDuration.Observe(time.Since(now).Seconds())
 			}()
-		case <-cleanup.C:
-			d.mtx.Lock()
-
-			for _, groups := range d.aggrGroupsPerRoute {
-				for _, ag := range groups {
-					if ag.empty() {
-						ag.stop()
-						delete(groups, ag.fingerprint())
-						d.aggrGroupsNum--
-						d.metrics.aggrGroups.Dec()
-					}
-				}
-			}
-
-			d.mtx.Unlock()
-
-=======
 		case <-maintenance.C:
 			d.doMaintenance()
->>>>>>> 9ff3b213
 		case <-d.ctx.Done():
 			return
 		}
@@ -444,30 +401,17 @@
 
 		_, _, err := d.stage.Exec(ctx, l, alerts...)
 		if err != nil {
-<<<<<<< HEAD
-			lvl := level.Error(l)
-=======
 			logger := d.logger.With("num_alerts", len(alerts), "err", err)
->>>>>>> 9ff3b213
 			if errors.Is(ctx.Err(), context.Canceled) {
 				// It is expected for the context to be canceled on
 				// configuration reload or shutdown. In this case, the
 				// message should only be logged at the debug level.
-<<<<<<< HEAD
-				lvl = level.Debug(l)
-			} else {
-				lvl = log.With(lvl, "aggrGroup", ag, "alerts", fmt.Sprintf("%v", alerts))
-			}
-			lvl.Log("msg", "Notify for alerts failed", "num_alerts", len(alerts), "err", err)
-
-			span.RecordError(fmt.Errorf("notify for alerts failed: %w", err))
-			span.SetStatus(codes.Error, err.Error())
-=======
 				logger.Debug("Notify for alerts failed")
 			} else {
 				logger.Error("Notify for alerts failed")
 			}
->>>>>>> 9ff3b213
+			span.RecordError(fmt.Errorf("notify for alerts failed: %w", err))
+			span.SetStatus(codes.Error, err.Error())
 		}
 		return err == nil
 	})
@@ -506,11 +450,7 @@
 }
 
 // newAggrGroup returns a new aggregation group.
-<<<<<<< HEAD
-func newAggrGroup(ctx context.Context, labels model.LabelSet, r *Route, to func(time.Duration) time.Duration, logger log.Logger, timerFactory TimerFactory) *aggrGroup {
-=======
-func newAggrGroup(ctx context.Context, labels model.LabelSet, r *Route, to func(time.Duration) time.Duration, logger *slog.Logger) *aggrGroup {
->>>>>>> 9ff3b213
+func newAggrGroup(ctx context.Context, labels model.LabelSet, r *Route, to func(time.Duration) time.Duration, logger *slog.Logger, timerFactory TimerFactory) *aggrGroup {
 	if to == nil {
 		to = func(d time.Duration) time.Duration { return d }
 	}
@@ -525,11 +465,7 @@
 	}
 	ag.ctx, ag.cancel = context.WithCancel(ctx)
 
-<<<<<<< HEAD
-	ag.logger = log.With(logger, "aggrGroup", ag, "group_fingerprint", ag.fingerprint())
-=======
-	ag.logger = logger.With("aggrGroup", ag)
->>>>>>> 9ff3b213
+	ag.logger = logger.With("aggrGroup", ag, "group_fingerprint", ag.fingerprint())
 
 	// Set an initial one-time wait before flushing
 	// the first batch of notifications.
@@ -647,28 +583,17 @@
 	}
 	sort.Stable(alertsSlice)
 
-<<<<<<< HEAD
 	pipelineTime, _ := notify.Now(ctx)
-	l := log.With(ag.logger, "pipeline_time", pipelineTime)
-
-	level.Debug(l).Log("msg", "flushing", "alerts", fmt.Sprintf("%v", alertsSlice))
+	l := ag.logger.With("pipeline_time", pipelineTime)
+	l.Debug("flushing", "alerts", fmt.Sprintf("%v", alertsSlice))
 
 	if nf(ctx, alertsSlice...) {
-=======
-	ag.logger.Debug("flushing", "alerts", fmt.Sprintf("%v", alertsSlice))
-
-	if notify(alertsSlice...) {
->>>>>>> 9ff3b213
 		// Delete all resolved alerts as we just sent a notification for them,
 		// and we don't want to send another one. However, we need to make sure
 		// that each resolved alert has not fired again during the flush as then
 		// we would delete an active alert thinking it was resolved.
 		if err := ag.alerts.DeleteIfNotModified(resolvedSlice); err != nil {
-<<<<<<< HEAD
-			level.Error(l).Log("msg", "error on delete alerts", "err", err)
-=======
-			ag.logger.Error("error on delete alerts", "err", err)
->>>>>>> 9ff3b213
+			l.Error("error on delete alerts", "err", err)
 		}
 	}
 }
