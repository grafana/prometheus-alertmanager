--- conflicted
+++ resolved
@@ -582,12 +582,8 @@
 	if err != nil {
 		return err
 	}
-<<<<<<< HEAD
-	if s.st.merge(msil, now) {
-=======
 	_, added := s.st.merge(msil, now)
 	if added {
->>>>>>> 9ff3b213
 		s.version++
 	}
 	s.broadcast(b)
@@ -616,8 +612,6 @@
 // Set the specified silence. If a silence with the ID already exists and the modification
 // modifies history, the old silence gets expired and a new one is created.
 func (s *Silences) Set(sil *pb.Silence) error {
-<<<<<<< HEAD
-=======
 	now := s.nowUTC()
 	if sil.StartsAt.IsZero() {
 		sil.StartsAt = now
@@ -626,14 +620,11 @@
 	if err := validateSilence(sil); err != nil {
 		return fmt.Errorf("invalid silence: %w", err)
 	}
-
->>>>>>> 9ff3b213
 	s.mtx.Lock()
 	defer s.mtx.Unlock()
 	return s.set(sil)
 }
 
-<<<<<<< HEAD
 // set assumes a lock is being held in the calling method.
 func (s *Silences) set(sil *pb.Silence) error {
 	now := s.nowUTC()
@@ -645,8 +636,6 @@
 		return fmt.Errorf("invalid silence: %w", err)
 	}
 
-=======
->>>>>>> 9ff3b213
 	prev, ok := s.getSilence(sil.Id)
 	if sil.Id != "" && !ok {
 		return ErrNotFound
