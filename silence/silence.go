--- conflicted
+++ resolved
@@ -294,16 +294,6 @@
 	broadcast func([]byte)
 	mi        matcherIndex
 	vi        versionIndex
-}
-
-// Limits contains the limits for silences.
-type Limits struct {
-	// MaxSilences limits the maximum number of silences, including expired
-	// silences.
-	MaxSilences func() int
-	// MaxSilenceSizeBytes is the maximum size of an individual silence as
-	// stored on disk.
-	MaxSilenceSizeBytes func() int
 }
 
 // Limits contains the limits for silences.
@@ -741,8 +731,6 @@
 	return nil
 }
 
-<<<<<<< HEAD
-=======
 func (s *Silences) indexSilence(sil *pb.Silence) {
 	s.version++
 	s.vi.add(s.version, sil.Id)
@@ -753,7 +741,6 @@
 	}
 }
 
->>>>>>> 1bab012c
 func (s *Silences) getSilence(id string) (*pb.Silence, bool) {
 	msil, ok := s.st[id]
 	if !ok {
@@ -774,21 +761,16 @@
 	if err != nil {
 		return err
 	}
-<<<<<<< HEAD
-	if s.st.merge(msil, now) {
-		s.version++
-=======
 	_, added := s.st.merge(msil, now)
 	if added {
 		s.indexSilence(msil.Silence)
 		s.updateSizeMetrics()
->>>>>>> 1bab012c
 	}
 	s.broadcast(b)
 	return nil
 }
 
-// Upsert allows creating silences with a predefined ID.
+// Upsert inserts a silence if it does not exist by its ID, or updates it if it exists.
 func (s *Silences) Upsert(sil *pb.Silence) error {
 	s.mtx.Lock()
 	defer s.mtx.Unlock()
@@ -809,29 +791,15 @@
 
 // Set the specified silence. If a silence with the ID already exists and the modification
 // modifies history, the old silence gets expired and a new one is created.
-<<<<<<< HEAD
-func (s *Silences) Set(sil *pb.Silence) error {
-=======
 func (s *Silences) Set(ctx context.Context, sil *pb.Silence) error {
 	_, span := tracer.Start(ctx, "silences.Set")
 	defer span.End()
 
-	now := s.nowUTC()
-	if sil.StartsAt.IsZero() {
-		sil.StartsAt = now
-	}
-
-	if err := validateSilence(sil); err != nil {
-		return fmt.Errorf("invalid silence: %w", err)
-	}
-
->>>>>>> 1bab012c
 	s.mtx.Lock()
 	defer s.mtx.Unlock()
 	return s.set(sil)
 }
 
-<<<<<<< HEAD
 // set assumes a lock is being held in the calling method.
 func (s *Silences) set(sil *pb.Silence) error {
 	now := s.nowUTC()
@@ -843,8 +811,6 @@
 		return fmt.Errorf("invalid silence: %w", err)
 	}
 
-=======
->>>>>>> 1bab012c
 	prev, ok := s.getSilence(sil.Id)
 	if sil.Id != "" && !ok {
 		return ErrNotFound
@@ -868,11 +834,7 @@
 		}
 	}
 
-<<<<<<< HEAD
-	uid, err := uuid.NewV4()
-=======
 	uid, err := uuid.NewRandom()
->>>>>>> 1bab012c
 	if err != nil {
 		return fmt.Errorf("generate uuid: %w", err)
 	}
@@ -882,21 +844,12 @@
 		sil.StartsAt = now
 	}
 	sil.UpdatedAt = now
-<<<<<<< HEAD
 
 	msil := s.toMeshSilence(sil)
 	if err := s.checkSizeLimits(msil); err != nil {
 		return err
 	}
 
-=======
-
-	msil := s.toMeshSilence(sil)
-	if err := s.checkSizeLimits(msil); err != nil {
-		return err
-	}
-
->>>>>>> 1bab012c
 	if ok && getState(prev, s.nowUTC()) != types.SilenceStateExpired {
 		// We cannot update the silence, expire the old one to leave a history of
 		// the silence before modification.
@@ -1074,18 +1027,11 @@
 
 // Query for silences based on the given query parameters. It returns the
 // resulting silences and the state version the result is based on.
-<<<<<<< HEAD
-func (s *Silences) Query(params ...QueryParam) ([]*pb.Silence, int, error) {
-	s.mtx.Lock()
-	defer s.mtx.Unlock()
-
-=======
 func (s *Silences) Query(ctx context.Context, params ...QueryParam) ([]*pb.Silence, int, error) {
 	_, span := tracer.Start(ctx, "inhibit.Silences.Query",
 		trace.WithSpanKind(trace.SpanKindInternal),
 	)
 	defer span.End()
->>>>>>> 1bab012c
 	s.metrics.queriesTotal.Inc()
 	defer prometheus.NewTimer(s.metrics.queryDuration).ObserveDuration()
 
@@ -1129,8 +1075,6 @@
 	var res []*pb.Silence
 	var err error
 
-<<<<<<< HEAD
-=======
 	scannedCount := 0
 	defer func() {
 		s.metrics.queryScannedTotal.Add(float64(scannedCount))
@@ -1162,7 +1106,6 @@
 	defer s.mtx.RUnlock()
 
 	// If we have IDs, only consider the silences with the given IDs, if they exist.
->>>>>>> 1bab012c
 	if q.ids != nil {
 		for _, id := range q.ids {
 			if sil, ok := s.st[id]; ok {
