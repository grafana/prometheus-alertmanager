--- conflicted
+++ resolved
@@ -96,9 +96,6 @@
   [ smtp_tls_config: <tls_config> ]
 
   # Default settings for the JIRA integration.
-  [ jira_api_url: <string> ]
-
-  # Default settings for the JIRA integration. 
   [ jira_api_url: <string> ]
 
   # The API URL to use for Slack notifications.
@@ -1047,11 +1044,7 @@
 JIRA notifications are sent via [JIRA Rest API v2](https://developer.atlassian.com/cloud/jira/platform/rest/v2/intro/)
 or [JIRA REST API v3](https://developer.atlassian.com/cloud/jira/platform/rest/v3/intro/#version).
 
-<<<<<<< HEAD
-Note: This integration is only tested against a Jira Cloud instance. 
-=======
 Note: This integration is only tested against a Jira Cloud instance.
->>>>>>> 9ff3b213
 Jira Data Center (on premise instance) can work, but it's not guaranteed.
 
 Both APIs have the same feature set. The difference is that V2 supports [Wiki Markup](https://jira.atlassian.com/secure/WikiRendererHelpAction.jspa?section=all)
@@ -1066,13 +1059,10 @@
 # Example: https://company.atlassian.net/rest/api/2/
 [ api_url: <string> | default = global.jira_api_url ]
 
-<<<<<<< HEAD
-=======
 # The API Type to use for search requests, can be either auto, cloud or datacenter
 # Example: cloud
 [ api_type: <string> | default = auto ]
    
->>>>>>> 9ff3b213
 # The project key where issues are created.
 project: <string>
 
@@ -1083,11 +1073,7 @@
 [ description: <tmpl_string> | default = '{{ template "jira.default.description" . }}' ]
 
 # Labels to be added to the issue.
-<<<<<<< HEAD
-labels: 
-=======
 labels:
->>>>>>> 9ff3b213
   [ - <tmpl_string> ... ]
 
 # Priority of the issue.
@@ -1672,10 +1658,6 @@
 # no timeout should be applied.
 # NOTE: This will have no effect if set higher than the group_interval.
 [ timeout: <duration> | default = 0s ]
-<<<<<<< HEAD
-
-=======
->>>>>>> 9ff3b213
 ```
 
 The Alertmanager
