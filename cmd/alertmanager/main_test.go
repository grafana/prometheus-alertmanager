--- conflicted
+++ resolved
@@ -21,73 +21,6 @@
 	"github.com/stretchr/testify/require"
 )
 
-<<<<<<< HEAD
-type sendResolved bool
-
-func (s sendResolved) SendResolved() bool { return bool(s) }
-
-func TestBuildReceiverIntegrations(t *testing.T) {
-	for _, tc := range []struct {
-		receiver config.Receiver
-		err      bool
-		exp      []*notify.Integration
-	}{
-		{
-			receiver: config.Receiver{
-				Name: "foo",
-				WebhookConfigs: []*config.WebhookConfig{
-					{
-						HTTPConfig: &commoncfg.HTTPClientConfig{},
-					},
-					{
-						HTTPConfig: &commoncfg.HTTPClientConfig{},
-						NotifierConfig: config.NotifierConfig{
-							VSendResolved: true,
-						},
-					},
-				},
-			},
-			exp: []*notify.Integration{
-				notify.NewIntegration(nil, sendResolved(false), "webhook", 0, "foo"),
-				notify.NewIntegration(nil, sendResolved(true), "webhook", 1, "foo"),
-			},
-		},
-		{
-			receiver: config.Receiver{
-				Name: "foo",
-				WebhookConfigs: []*config.WebhookConfig{
-					{
-						HTTPConfig: &commoncfg.HTTPClientConfig{
-							TLSConfig: commoncfg.TLSConfig{
-								CAFile: "not_existing",
-							},
-						},
-					},
-				},
-			},
-			err: true,
-		},
-	} {
-		tc := tc
-		t.Run("", func(t *testing.T) {
-			integrations, err := buildReceiverIntegrations(tc.receiver, nil, nil)
-			if tc.err {
-				require.Error(t, err)
-				return
-			}
-			require.NoError(t, err)
-			require.Len(t, integrations, len(tc.exp))
-			for i := range tc.exp {
-				require.Equal(t, tc.exp[i].SendResolved(), integrations[i].SendResolved())
-				require.Equal(t, tc.exp[i].Name(), integrations[i].Name())
-				require.Equal(t, tc.exp[i].Index(), integrations[i].Index())
-			}
-		})
-	}
-}
-
-=======
->>>>>>> 8512285e
 func TestExternalURL(t *testing.T) {
 	hostname := "foo"
 	for _, tc := range []struct {
