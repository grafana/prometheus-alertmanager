// Copyright 2015 Prometheus Team
// Licensed under the Apache License, Version 2.0 (the "License");
// you may not use this file except in compliance with the License.
// You may obtain a copy of the License at
//
// http://www.apache.org/licenses/LICENSE-2.0
//
// Unless required by applicable law or agreed to in writing, software
// distributed under the License is distributed on an "AS IS" BASIS,
// WITHOUT WARRANTIES OR CONDITIONS OF ANY KIND, either express or implied.
// See the License for the specific language governing permissions and
// limitations under the License.

package main

import (
	"context"
	"fmt"
	"net"
	"net/http"
	"net/url"
	"os"
	"os/signal"
	"path/filepath"
	"runtime"
	"strings"
	"sync"
	"syscall"
	"time"

	"github.com/go-kit/log"
	"github.com/go-kit/log/level"
	"github.com/pkg/errors"
	"github.com/prometheus/client_golang/prometheus"
	"github.com/prometheus/client_golang/prometheus/promhttp"
	"github.com/prometheus/common/model"
	"github.com/prometheus/common/promlog"
	promlogflag "github.com/prometheus/common/promlog/flag"
	"github.com/prometheus/common/route"
	"github.com/prometheus/common/version"
	"github.com/prometheus/exporter-toolkit/web"
	webflag "github.com/prometheus/exporter-toolkit/web/kingpinflag"
	"gopkg.in/alecthomas/kingpin.v2"

	"github.com/prometheus/alertmanager/api"
	"github.com/prometheus/alertmanager/cluster"
	"github.com/prometheus/alertmanager/config"
	"github.com/prometheus/alertmanager/dispatch"
	"github.com/prometheus/alertmanager/inhibit"
	"github.com/prometheus/alertmanager/nflog"
	"github.com/prometheus/alertmanager/notify"
	"github.com/prometheus/alertmanager/notify/discord"
	"github.com/prometheus/alertmanager/notify/email"
	"github.com/prometheus/alertmanager/notify/opsgenie"
	"github.com/prometheus/alertmanager/notify/pagerduty"
	"github.com/prometheus/alertmanager/notify/pushover"
	"github.com/prometheus/alertmanager/notify/slack"
	"github.com/prometheus/alertmanager/notify/sns"
	"github.com/prometheus/alertmanager/notify/telegram"
	"github.com/prometheus/alertmanager/notify/victorops"
	"github.com/prometheus/alertmanager/notify/webex"
	"github.com/prometheus/alertmanager/notify/webhook"
	"github.com/prometheus/alertmanager/notify/wechat"
	"github.com/prometheus/alertmanager/provider/mem"
	"github.com/prometheus/alertmanager/silence"
	"github.com/prometheus/alertmanager/template"
	"github.com/prometheus/alertmanager/timeinterval"
	"github.com/prometheus/alertmanager/types"
	"github.com/prometheus/alertmanager/ui"
)

var (
	requestDuration = prometheus.NewHistogramVec(
		prometheus.HistogramOpts{
			Name:    "alertmanager_http_request_duration_seconds",
			Help:    "Histogram of latencies for HTTP requests.",
			Buckets: []float64{.05, 0.1, .25, .5, .75, 1, 2, 5, 20, 60},
		},
		[]string{"handler", "method"},
	)
	responseSize = prometheus.NewHistogramVec(
		prometheus.HistogramOpts{
			Name:    "alertmanager_http_response_size_bytes",
			Help:    "Histogram of response size for HTTP requests.",
			Buckets: prometheus.ExponentialBuckets(100, 10, 7),
		},
		[]string{"handler", "method"},
	)
	clusterEnabled = prometheus.NewGauge(
		prometheus.GaugeOpts{
			Name: "alertmanager_cluster_enabled",
			Help: "Indicates whether the clustering is enabled or not.",
		},
	)
	configuredReceivers = prometheus.NewGauge(
		prometheus.GaugeOpts{
			Name: "alertmanager_receivers",
			Help: "Number of configured receivers.",
		},
	)
	configuredIntegrations = prometheus.NewGauge(
		prometheus.GaugeOpts{
			Name: "alertmanager_integrations",
			Help: "Number of configured integrations.",
		},
	)
	promlogConfig = promlog.Config{}
)

func init() {
	prometheus.MustRegister(requestDuration)
	prometheus.MustRegister(responseSize)
	prometheus.MustRegister(clusterEnabled)
	prometheus.MustRegister(configuredReceivers)
	prometheus.MustRegister(configuredIntegrations)
	prometheus.MustRegister(version.NewCollector("alertmanager"))
}

func instrumentHandler(handlerName string, handler http.HandlerFunc) http.HandlerFunc {
	handlerLabel := prometheus.Labels{"handler": handlerName}
	return promhttp.InstrumentHandlerDuration(
		requestDuration.MustCurryWith(handlerLabel),
		promhttp.InstrumentHandlerResponseSize(
			responseSize.MustCurryWith(handlerLabel),
			handler,
		),
	)
}

const defaultClusterAddr = "0.0.0.0:9094"

// buildReceiverIntegrations builds a list of integration notifiers off of a
// receiver config.
<<<<<<< HEAD
func buildReceiverIntegrations(nc *config.Receiver, tmpl *template.Template, logger log.Logger) ([]*notify.Integration, error) {
=======
func buildReceiverIntegrations(nc config.Receiver, tmpl *template.Template, logger log.Logger) ([]notify.Integration, error) {
>>>>>>> f59460bf
	var (
		errs         types.MultiError
		integrations []*notify.Integration
		add          = func(name string, i int, rs notify.ResolvedSender, f func(l log.Logger) (notify.Notifier, error)) {
			n, err := f(log.With(logger, "integration", name))
			if err != nil {
				errs.Add(err)
				return
			}
			integrations = append(integrations, notify.NewIntegration(n, rs, name, i))
		}
	)

	for i, c := range nc.WebhookConfigs {
		add("webhook", i, c, func(l log.Logger) (notify.Notifier, error) { return webhook.New(c, tmpl, l) })
	}
	for i, c := range nc.EmailConfigs {
		add("email", i, c, func(l log.Logger) (notify.Notifier, error) { return email.New(c, tmpl, l), nil })
	}
	for i, c := range nc.PagerdutyConfigs {
		add("pagerduty", i, c, func(l log.Logger) (notify.Notifier, error) { return pagerduty.New(c, tmpl, l) })
	}
	for i, c := range nc.OpsGenieConfigs {
		add("opsgenie", i, c, func(l log.Logger) (notify.Notifier, error) { return opsgenie.New(c, tmpl, l) })
	}
	for i, c := range nc.WechatConfigs {
		add("wechat", i, c, func(l log.Logger) (notify.Notifier, error) { return wechat.New(c, tmpl, l) })
	}
	for i, c := range nc.SlackConfigs {
		add("slack", i, c, func(l log.Logger) (notify.Notifier, error) { return slack.New(c, tmpl, l) })
	}
	for i, c := range nc.VictorOpsConfigs {
		add("victorops", i, c, func(l log.Logger) (notify.Notifier, error) { return victorops.New(c, tmpl, l) })
	}
	for i, c := range nc.PushoverConfigs {
		add("pushover", i, c, func(l log.Logger) (notify.Notifier, error) { return pushover.New(c, tmpl, l) })
	}
	for i, c := range nc.SNSConfigs {
		add("sns", i, c, func(l log.Logger) (notify.Notifier, error) { return sns.New(c, tmpl, l) })
	}
	for i, c := range nc.TelegramConfigs {
		add("telegram", i, c, func(l log.Logger) (notify.Notifier, error) { return telegram.New(c, tmpl, l) })
	}
	for i, c := range nc.DiscordConfigs {
		add("discord", i, c, func(l log.Logger) (notify.Notifier, error) { return discord.New(c, tmpl, l) })
	}
	for i, c := range nc.WebexConfigs {
		add("webex", i, c, func(l log.Logger) (notify.Notifier, error) { return webex.New(c, tmpl, l) })
	}

	if errs.Len() > 0 {
		return nil, &errs
	}
	return integrations, nil
}

func main() {
	os.Exit(run())
}

func run() int {
	if os.Getenv("DEBUG") != "" {
		runtime.SetBlockProfileRate(20)
		runtime.SetMutexProfileFraction(20)
	}

	var (
		configFile          = kingpin.Flag("config.file", "Alertmanager configuration file name.").Default("alertmanager.yml").String()
		dataDir             = kingpin.Flag("storage.path", "Base path for data storage.").Default("data/").String()
		retention           = kingpin.Flag("data.retention", "How long to keep data for.").Default("120h").Duration()
		maintenanceInterval = kingpin.Flag("data.maintenance-interval", "Interval between garbage collection and snapshotting to disk of the silences and the notification logs.").Default("15m").Duration()
		alertGCInterval     = kingpin.Flag("alerts.gc-interval", "Interval between alert GC.").Default("30m").Duration()

		webConfig      = webflag.AddFlags(kingpin.CommandLine, ":9093")
		externalURL    = kingpin.Flag("web.external-url", "The URL under which Alertmanager is externally reachable (for example, if Alertmanager is served via a reverse proxy). Used for generating relative and absolute links back to Alertmanager itself. If the URL has a path portion, it will be used to prefix all HTTP endpoints served by Alertmanager. If omitted, relevant URL components will be derived automatically.").String()
		routePrefix    = kingpin.Flag("web.route-prefix", "Prefix for the internal routes of web endpoints. Defaults to path of --web.external-url.").String()
		getConcurrency = kingpin.Flag("web.get-concurrency", "Maximum number of GET requests processed concurrently. If negative or zero, the limit is GOMAXPROC or 8, whichever is larger.").Default("0").Int()
		httpTimeout    = kingpin.Flag("web.timeout", "Timeout for HTTP requests. If negative or zero, no timeout is set.").Default("0").Duration()

		clusterBindAddr = kingpin.Flag("cluster.listen-address", "Listen address for cluster. Set to empty string to disable HA mode.").
				Default(defaultClusterAddr).String()
		clusterAdvertiseAddr   = kingpin.Flag("cluster.advertise-address", "Explicit address to advertise in cluster.").String()
		peers                  = kingpin.Flag("cluster.peer", "Initial peers (may be repeated).").Strings()
		peerTimeout            = kingpin.Flag("cluster.peer-timeout", "Time to wait between peers to send notifications.").Default("15s").Duration()
		gossipInterval         = kingpin.Flag("cluster.gossip-interval", "Interval between sending gossip messages. By lowering this value (more frequent) gossip messages are propagated across the cluster more quickly at the expense of increased bandwidth.").Default(cluster.DefaultGossipInterval.String()).Duration()
		pushPullInterval       = kingpin.Flag("cluster.pushpull-interval", "Interval for gossip state syncs. Setting this interval lower (more frequent) will increase convergence speeds across larger clusters at the expense of increased bandwidth usage.").Default(cluster.DefaultPushPullInterval.String()).Duration()
		tcpTimeout             = kingpin.Flag("cluster.tcp-timeout", "Timeout for establishing a stream connection with a remote node for a full state sync, and for stream read and write operations.").Default(cluster.DefaultTCPTimeout.String()).Duration()
		probeTimeout           = kingpin.Flag("cluster.probe-timeout", "Timeout to wait for an ack from a probed node before assuming it is unhealthy. This should be set to 99-percentile of RTT (round-trip time) on your network.").Default(cluster.DefaultProbeTimeout.String()).Duration()
		probeInterval          = kingpin.Flag("cluster.probe-interval", "Interval between random node probes. Setting this lower (more frequent) will cause the cluster to detect failed nodes more quickly at the expense of increased bandwidth usage.").Default(cluster.DefaultProbeInterval.String()).Duration()
		settleTimeout          = kingpin.Flag("cluster.settle-timeout", "Maximum time to wait for cluster connections to settle before evaluating notifications.").Default(cluster.DefaultPushPullInterval.String()).Duration()
		reconnectInterval      = kingpin.Flag("cluster.reconnect-interval", "Interval between attempting to reconnect to lost peers.").Default(cluster.DefaultReconnectInterval.String()).Duration()
		peerReconnectTimeout   = kingpin.Flag("cluster.reconnect-timeout", "Length of time to attempt to reconnect to a lost peer.").Default(cluster.DefaultReconnectTimeout.String()).Duration()
		tlsConfigFile          = kingpin.Flag("cluster.tls-config", "[EXPERIMENTAL] Path to config yaml file that can enable mutual TLS within the gossip protocol.").Default("").String()
		allowInsecureAdvertise = kingpin.Flag("cluster.allow-insecure-public-advertise-address-discovery", "[EXPERIMENTAL] Allow alertmanager to discover and listen on a public IP address.").Bool()
	)

	promlogflag.AddFlags(kingpin.CommandLine, &promlogConfig)
	kingpin.CommandLine.UsageWriter(os.Stdout)

	kingpin.Version(version.Print("alertmanager"))
	kingpin.CommandLine.GetFlag("help").Short('h')
	kingpin.Parse()

	logger := promlog.New(&promlogConfig)

	level.Info(logger).Log("msg", "Starting Alertmanager", "version", version.Info())
	level.Info(logger).Log("build_context", version.BuildContext())

	err := os.MkdirAll(*dataDir, 0o777)
	if err != nil {
		level.Error(logger).Log("msg", "Unable to create data directory", "err", err)
		return 1
	}

	tlsTransportConfig, err := cluster.GetTLSTransportConfig(*tlsConfigFile)
	if err != nil {
		level.Error(logger).Log("msg", "unable to initialize TLS transport configuration for gossip mesh", "err", err)
		return 1
	}
	var peer *cluster.Peer
	if *clusterBindAddr != "" {
		peer, err = cluster.Create(
			log.With(logger, "component", "cluster"),
			prometheus.DefaultRegisterer,
			*clusterBindAddr,
			*clusterAdvertiseAddr,
			*peers,
			true,
			*pushPullInterval,
			*gossipInterval,
			*tcpTimeout,
			*probeTimeout,
			*probeInterval,
			tlsTransportConfig,
			*allowInsecureAdvertise,
		)
		if err != nil {
			level.Error(logger).Log("msg", "unable to initialize gossip mesh", "err", err)
			return 1
		}
		clusterEnabled.Set(1)
	}

	stopc := make(chan struct{})
	var wg sync.WaitGroup
	wg.Add(1)

	notificationLogOpts := nflog.Options{
		SnapshotFile: filepath.Join(*dataDir, "nflog"),
		Retention:    *retention,
		Logger:       log.With(logger, "component", "nflog"),
		Metrics:      prometheus.DefaultRegisterer,
	}

	notificationLog, err := nflog.New(notificationLogOpts)
	if err != nil {
		level.Error(logger).Log("err", err)
		return 1
	}
	if peer != nil {
		c := peer.AddState("nfl", notificationLog, prometheus.DefaultRegisterer)
		notificationLog.SetBroadcast(c.Broadcast)
	}

	wg.Add(1)
	go func() {
		notificationLog.Maintenance(*maintenanceInterval, filepath.Join(*dataDir, "nflog"), stopc, nil)
		wg.Done()
	}()

	marker := types.NewMarker(prometheus.DefaultRegisterer)

	silenceOpts := silence.Options{
		SnapshotFile: filepath.Join(*dataDir, "silences"),
		Retention:    *retention,
		Logger:       log.With(logger, "component", "silences"),
		Metrics:      prometheus.DefaultRegisterer,
	}

	silences, err := silence.New(silenceOpts)
	if err != nil {
		level.Error(logger).Log("err", err)
		return 1
	}
	if peer != nil {
		c := peer.AddState("sil", silences, prometheus.DefaultRegisterer)
		silences.SetBroadcast(c.Broadcast)
	}

	// Start providers before router potentially sends updates.
	wg.Add(1)
	go func() {
		silences.Maintenance(*maintenanceInterval, filepath.Join(*dataDir, "silences"), stopc, nil)
		wg.Done()
	}()

	defer func() {
		close(stopc)
		wg.Wait()
	}()

	// Peer state listeners have been registered, now we can join and get the initial state.
	if peer != nil {
		err = peer.Join(
			*reconnectInterval,
			*peerReconnectTimeout,
		)
		if err != nil {
			level.Warn(logger).Log("msg", "unable to join gossip mesh", "err", err)
		}
		ctx, cancel := context.WithTimeout(context.Background(), *settleTimeout)
		defer func() {
			cancel()
			if err := peer.Leave(10 * time.Second); err != nil {
				level.Warn(logger).Log("msg", "unable to leave gossip mesh", "err", err)
			}
		}()
		go peer.Settle(ctx, *gossipInterval*10)
	}

	alerts, err := mem.NewAlerts(context.Background(), marker, *alertGCInterval, nil, logger, prometheus.DefaultRegisterer)
	if err != nil {
		level.Error(logger).Log("err", err)
		return 1
	}
	defer alerts.Close()

	var disp *dispatch.Dispatcher
	defer func() {
		disp.Stop()
	}()

	groupFn := func(routeFilter func(*dispatch.Route) bool, alertFilter func(*types.Alert, time.Time) bool) (dispatch.AlertGroups, map[model.Fingerprint][]string) {
		return disp.Groups(routeFilter, alertFilter)
	}

	// An interface value that holds a nil concrete value is non-nil.
	// Therefore we explicly pass an empty interface, to detect if the
	// cluster is not enabled in notify.
	var clusterPeer cluster.ClusterPeer
	if peer != nil {
		clusterPeer = peer
	}

	api, err := api.New(api.Options{
		Alerts:      alerts,
		Silences:    silences,
		StatusFunc:  marker.Status,
		Peer:        clusterPeer,
		Timeout:     *httpTimeout,
		Concurrency: *getConcurrency,
		Logger:      log.With(logger, "component", "api"),
		Registry:    prometheus.DefaultRegisterer,
		GroupFunc:   groupFn,
	})
	if err != nil {
		level.Error(logger).Log("err", errors.Wrap(err, "failed to create API"))
		return 1
	}

	amURL, err := extURL(logger, os.Hostname, (*webConfig.WebListenAddresses)[0], *externalURL)
	if err != nil {
		level.Error(logger).Log("msg", "failed to determine external URL", "err", err)
		return 1
	}
	level.Debug(logger).Log("externalURL", amURL.String())

	waitFunc := func() time.Duration { return 0 }
	if peer != nil {
		waitFunc = clusterWait(peer, *peerTimeout)
	}
	timeoutFunc := func(d time.Duration) time.Duration {
		if d < notify.MinTimeout {
			d = notify.MinTimeout
		}
		return d + waitFunc()
	}

	var (
		inhibitor *inhibit.Inhibitor
		tmpl      *template.Template
	)

	dispMetrics := dispatch.NewDispatcherMetrics(false, prometheus.DefaultRegisterer)
	pipelineBuilder := notify.NewPipelineBuilder(prometheus.DefaultRegisterer)
	configLogger := log.With(logger, "component", "configuration")
	configCoordinator := config.NewCoordinator(
		*configFile,
		prometheus.DefaultRegisterer,
		configLogger,
	)
	configCoordinator.Subscribe(func(conf *config.Config) error {
		tmpl, err = template.FromGlobs(conf.Templates)
		if err != nil {
			return errors.Wrap(err, "failed to parse templates")
		}
		tmpl.ExternalURL = amURL

		// Build the routing tree and record which receivers are used.
		routes := dispatch.NewRoute(conf.Route, nil)
		activeReceiversMap := make(map[string]struct{})
		routes.Walk(func(r *dispatch.Route) {
			activeReceiversMap[r.RouteOpts.Receiver] = struct{}{}
		})

		// Build the map of receiver to integrations.
		receivers := make([]*notify.Receiver, 0, len(activeReceiversMap))
		var integrationsNum int
		for _, rcv := range conf.Receivers {
			if _, found := activeReceiversMap[rcv.Name]; !found {
				// No need to build a receiver if no route is using it.
				level.Info(configLogger).Log("msg", "skipping creation of receiver not referenced by any route", "receiver", rcv.Name)
				receivers = append(receivers, notify.NewReceiver(rcv.Name, false, nil))
				continue
			}
			integrations, err := buildReceiverIntegrations(rcv, tmpl, logger)
			if err != nil {
				return err
			}
			receivers = append(receivers, notify.NewReceiver(rcv.Name, true, integrations))
			integrationsNum += len(integrations)
		}

		// Build the map of time interval names to time interval definitions.
		timeIntervals := make(map[string][]timeinterval.TimeInterval, len(conf.MuteTimeIntervals)+len(conf.TimeIntervals))
		for _, ti := range conf.MuteTimeIntervals {
			timeIntervals[ti.Name] = ti.TimeIntervals
		}

		for _, ti := range conf.TimeIntervals {
			timeIntervals[ti.Name] = ti.TimeIntervals
		}

		inhibitor.Stop()
		disp.Stop()

		inhibitor = inhibit.NewInhibitor(alerts, conf.InhibitRules, marker, logger)
		silencer := silence.NewSilencer(silences, marker, logger)

		// An interface value that holds a nil concrete value is non-nil.
		// Therefore we explicly pass an empty interface, to detect if the
		// cluster is not enabled in notify.
		var pipelinePeer notify.Peer
		if peer != nil {
			pipelinePeer = peer
		}

		activeReceivers := make([]*notify.Receiver, 0, len(receivers))
		for i := range receivers {
			if !receivers[i].Active() {
				continue
			}
			activeReceivers = append(activeReceivers, receivers[i])
		}

		pipeline := pipelineBuilder.New(
			activeReceivers,
			waitFunc,
			inhibitor,
			silencer,
			timeIntervals,
			notificationLog,
			pipelinePeer,
		)
		configuredReceivers.Set(float64(len(activeReceiversMap)))
		configuredIntegrations.Set(float64(integrationsNum))

		api.Update(conf, receivers, func(labels model.LabelSet) {
			inhibitor.Mutes(labels)
			silencer.Mutes(labels)
		})

		disp = dispatch.NewDispatcher(alerts, routes, pipeline, marker, timeoutFunc, nil, logger, dispMetrics)
		routes.Walk(func(r *dispatch.Route) {
			if r.RouteOpts.RepeatInterval > *retention {
				level.Warn(configLogger).Log(
					"msg",
					"repeat_interval is greater than the data retention period. It can lead to notifications being repeated more often than expected.",
					"repeat_interval",
					r.RouteOpts.RepeatInterval,
					"retention",
					*retention,
					"route",
					r.Key(),
				)
			}
		})

		go disp.Run()
		go inhibitor.Run()

		return nil
	})

	if err := configCoordinator.Reload(); err != nil {
		return 1
	}

	// Make routePrefix default to externalURL path if empty string.
	if *routePrefix == "" {
		*routePrefix = amURL.Path
	}
	*routePrefix = "/" + strings.Trim(*routePrefix, "/")
	level.Debug(logger).Log("routePrefix", *routePrefix)

	router := route.New().WithInstrumentation(instrumentHandler)
	if *routePrefix != "/" {
		router.Get("/", func(w http.ResponseWriter, r *http.Request) {
			http.Redirect(w, r, *routePrefix, http.StatusFound)
		})
		router = router.WithPrefix(*routePrefix)
	}

	webReload := make(chan chan error)

	ui.Register(router, webReload, logger)

	mux := api.Register(router, *routePrefix)

	srv := &http.Server{Handler: mux}
	srvc := make(chan struct{})

	go func() {
		if err := web.ListenAndServe(srv, webConfig, logger); err != http.ErrServerClosed {
			level.Error(logger).Log("msg", "Listen error", "err", err)
			close(srvc)
		}
		defer func() {
			if err := srv.Close(); err != nil {
				level.Error(logger).Log("msg", "Error on closing the server", "err", err)
			}
		}()
	}()

	var (
		hup  = make(chan os.Signal, 1)
		term = make(chan os.Signal, 1)
	)
	signal.Notify(hup, syscall.SIGHUP)
	signal.Notify(term, os.Interrupt, syscall.SIGTERM)

	for {
		select {
		case <-hup:
			// ignore error, already logged in `reload()`
			_ = configCoordinator.Reload()
		case errc := <-webReload:
			errc <- configCoordinator.Reload()
		case <-term:
			level.Info(logger).Log("msg", "Received SIGTERM, exiting gracefully...")
			return 0
		case <-srvc:
			return 1
		}
	}
}

// clusterWait returns a function that inspects the current peer state and returns
// a duration of one base timeout for each peer with a higher ID than ourselves.
func clusterWait(p *cluster.Peer, timeout time.Duration) func() time.Duration {
	return func() time.Duration {
		return time.Duration(p.Position()) * timeout
	}
}

func extURL(logger log.Logger, hostnamef func() (string, error), listen, external string) (*url.URL, error) {
	if external == "" {
		hostname, err := hostnamef()
		if err != nil {
			return nil, err
		}
		_, port, err := net.SplitHostPort(listen)
		if err != nil {
			return nil, err
		}
		if port == "" {
			level.Warn(logger).Log("msg", "no port found for listen address", "address", listen)
		}

		external = fmt.Sprintf("http://%s:%s/", hostname, port)
	}

	u, err := url.Parse(external)
	if err != nil {
		return nil, err
	}
	if u.Scheme != "http" && u.Scheme != "https" {
		return nil, errors.Errorf("%q: invalid %q scheme, only 'http' and 'https' are supported", u.String(), u.Scheme)
	}

	ppref := strings.TrimRight(u.Path, "/")
	if ppref != "" && !strings.HasPrefix(ppref, "/") {
		ppref = "/" + ppref
	}
	u.Path = ppref

	return u, nil
}<|MERGE_RESOLUTION|>--- conflicted
+++ resolved
@@ -131,11 +131,7 @@
 
 // buildReceiverIntegrations builds a list of integration notifiers off of a
 // receiver config.
-<<<<<<< HEAD
-func buildReceiverIntegrations(nc *config.Receiver, tmpl *template.Template, logger log.Logger) ([]*notify.Integration, error) {
-=======
-func buildReceiverIntegrations(nc config.Receiver, tmpl *template.Template, logger log.Logger) ([]notify.Integration, error) {
->>>>>>> f59460bf
+func buildReceiverIntegrations(nc config.Receiver, tmpl *template.Template, logger log.Logger) ([]*notify.Integration, error) {
 	var (
 		errs         types.MultiError
 		integrations []*notify.Integration
