--- conflicted
+++ resolved
@@ -23,10 +23,7 @@
 	"github.com/prometheus/alertmanager/notify"
 	"github.com/prometheus/alertmanager/notify/discord"
 	"github.com/prometheus/alertmanager/notify/email"
-<<<<<<< HEAD
-=======
 	"github.com/prometheus/alertmanager/notify/incidentio"
->>>>>>> 9ff3b213
 	"github.com/prometheus/alertmanager/notify/jira"
 	"github.com/prometheus/alertmanager/notify/msteams"
 	"github.com/prometheus/alertmanager/notify/msteamsv2"
@@ -47,25 +44,15 @@
 
 // BuildReceiverIntegrations builds a list of integration notifiers off of a
 // receiver config.
-<<<<<<< HEAD
-func BuildReceiverIntegrations(nc config.Receiver, tmpl *template.Template, logger log.Logger, httpOpts ...commoncfg.HTTPClientOption) ([]*notify.Integration, error) {
+func BuildReceiverIntegrations(nc config.Receiver, tmpl *template.Template, logger *slog.Logger, httpOpts ...commoncfg.HTTPClientOption) ([]*notify.Integration, error) {
+	if logger == nil {
+		logger = promslog.NewNopLogger()
+	}
 	var (
 		errs         types.MultiError
 		integrations []*notify.Integration
-		add          = func(name string, i int, rs notify.ResolvedSender, f func(l log.Logger) (notify.Notifier, error)) {
-			n, err := f(log.With(logger, "integration", name))
-=======
-func BuildReceiverIntegrations(nc config.Receiver, tmpl *template.Template, logger *slog.Logger, httpOpts ...commoncfg.HTTPClientOption) ([]notify.Integration, error) {
-	if logger == nil {
-		logger = promslog.NewNopLogger()
-	}
-
-	var (
-		errs         types.MultiError
-		integrations []notify.Integration
 		add          = func(name string, i int, rs notify.ResolvedSender, f func(l *slog.Logger) (notify.Notifier, error)) {
 			n, err := f(logger.With("integration", name))
->>>>>>> 9ff3b213
 			if err != nil {
 				errs.Add(err)
 				return
@@ -125,12 +112,6 @@
 	for i, c := range nc.RocketchatConfigs {
 		add("rocketchat", i, c, func(l *slog.Logger) (notify.Notifier, error) { return rocketchat.New(c, tmpl, l, httpOpts...) })
 	}
-	for i, c := range nc.MSTeamsV2Configs {
-		add("msteamsv2", i, c, func(l log.Logger) (notify.Notifier, error) { return msteamsv2.New(c, tmpl, l, httpOpts...) })
-	}
-	for i, c := range nc.JiraConfigs {
-		add("jira", i, c, func(l log.Logger) (notify.Notifier, error) { return jira.New(c, tmpl, l, httpOpts...) })
-	}
 
 	if errs.Len() > 0 {
 		return nil, &errs
