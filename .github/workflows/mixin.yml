name: mixin
on:
  pull_request:
    paths:
      - "doc/alertmanager-mixin/**"

jobs:
  mixin:
    name: mixin-lint
    runs-on: ubuntu-latest
    permissions: {}
    steps:
      - name: Checkout repository
<<<<<<< HEAD
        uses: actions/checkout@v3
        with:
          persist-credentials: false
=======
        uses: actions/checkout@08c6903cd8c0fde910a37f88322edcfb5dd907a8 # v5.0.0
>>>>>>> 9ff3b213
      - name: install Go
        uses: actions/setup-go@44694675825211faa026b3c33043df3e48a5fa00 # v6.0.0
        with:
<<<<<<< HEAD
          go-version: 1.24.x
=======
          go-version: 1.25.x
>>>>>>> 9ff3b213
      # pin the mixtool version until https://github.com/monitoring-mixins/mixtool/issues/135 is merged.
      - run: go install github.com/monitoring-mixins/mixtool/cmd/mixtool@2282201396b69055bb0f92f187049027a16d2130
      - run: go install github.com/google/go-jsonnet/cmd/jsonnetfmt@latest
      - run: go install github.com/jsonnet-bundler/jsonnet-bundler/cmd/jb@latest
      - run: make -C doc/alertmanager-mixin lint<|MERGE_RESOLUTION|>--- conflicted
+++ resolved
@@ -8,24 +8,13 @@
   mixin:
     name: mixin-lint
     runs-on: ubuntu-latest
-    permissions: {}
     steps:
       - name: Checkout repository
-<<<<<<< HEAD
-        uses: actions/checkout@v3
-        with:
-          persist-credentials: false
-=======
         uses: actions/checkout@08c6903cd8c0fde910a37f88322edcfb5dd907a8 # v5.0.0
->>>>>>> 9ff3b213
       - name: install Go
         uses: actions/setup-go@44694675825211faa026b3c33043df3e48a5fa00 # v6.0.0
         with:
-<<<<<<< HEAD
-          go-version: 1.24.x
-=======
           go-version: 1.25.x
->>>>>>> 9ff3b213
       # pin the mixtool version until https://github.com/monitoring-mixins/mixtool/issues/135 is merged.
       - run: go install github.com/monitoring-mixins/mixtool/cmd/mixtool@2282201396b69055bb0f92f187049027a16d2130
       - run: go install github.com/google/go-jsonnet/cmd/jsonnetfmt@latest
