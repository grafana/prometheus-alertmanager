--- conflicted
+++ resolved
@@ -12,14 +12,14 @@
       - ".golangci.yml"
   pull_request:
 
-permissions: # added using https://github.com/step-security/secure-repo
+permissions:  # added using https://github.com/step-security/secure-repo
   contents: read
 
 jobs:
   golangci:
     permissions:
-      contents: read # for actions/checkout to fetch code
-      pull-requests: read # for golangci/golangci-lint-action to fetch pull requests
+      contents: read  # for actions/checkout to fetch code
+      pull-requests: read  # for golangci/golangci-lint-action to fetch pull requests
     name: lint
     runs-on: ubuntu-latest
     steps:
@@ -28,16 +28,6 @@
         with:
           persist-credentials: false
       - name: Install Go
-<<<<<<< HEAD
-        uses: actions/setup-go@f111f3307d8850f501ac008e886eec1fd1932a34 # v5.3.0
-        with:
-          go-version: 1.24.x
-      - name: Lint
-        uses: golangci/golangci-lint-action@55c2c1448f86e01eaae002a5a3a9624417608d84 # v6.5.2
-        with:
-          args: --verbose
-          version: v1.64.6
-=======
         uses: actions/setup-go@44694675825211faa026b3c33043df3e48a5fa00 # v6.0.0
         with:
           go-version: 1.25.x
@@ -51,5 +41,4 @@
         uses: golangci/golangci-lint-action@4afd733a84b1f43292c63897423277bb7f4313a9 # v8.0.0
         with:
           args: --verbose
-          version: ${{ steps.golangci-lint-version.outputs.version }}
->>>>>>> 1bab012c
+          version: ${{ steps.golangci-lint-version.outputs.version }}