--- conflicted
+++ resolved
@@ -101,15 +101,13 @@
 		repeat         time.Duration
 		resolve        bool
 
-		res    bool
-		reason string
+		res bool
 	}{
 		{
 			// No matching nflog entry should update.
 			entry:        nil,
 			firingAlerts: alertHashSet(2, 3, 4),
 			res:          true,
-			reason:       "fire",
 		}, {
 			// No matching nflog entry shouldn't update if no alert fires.
 			entry:          nil,
@@ -120,7 +118,6 @@
 			entry:        &nflogpb.Entry{FiringAlerts: []uint64{1, 2, 3}},
 			firingAlerts: alertHashSet(2, 3, 4),
 			res:          true,
-			reason:       "fire subset",
 		}, {
 			// Zero timestamp in the nflog entry should always update.
 			entry: &nflogpb.Entry{
@@ -129,7 +126,6 @@
 			},
 			firingAlerts: alertHashSet(1, 2, 3),
 			res:          true,
-			reason:       "repeat",
 		}, {
 			// Identical sets of alerts shouldn't update before repeat_interval.
 			entry: &nflogpb.Entry{
@@ -148,7 +144,6 @@
 			repeat:       10 * time.Minute,
 			firingAlerts: alertHashSet(1, 2, 3),
 			res:          true,
-			reason:       "repeat",
 		}, {
 			// Different sets of resolved alerts without firing alerts shouldn't update after repeat_interval.
 			entry: &nflogpb.Entry{
@@ -183,7 +178,6 @@
 			resolvedAlerts: alertHashSet(2, 3),
 			resolve:        true,
 			res:            true,
-			reason:         "resolve subset",
 		}, {
 			// Empty set of firing alerts should update when resolve is false.
 			entry: &nflogpb.Entry{
@@ -196,7 +190,6 @@
 			resolvedAlerts: alertHashSet(1, 2, 3),
 			resolve:        false,
 			res:            true,
-			reason:         "resolve",
 		}, {
 			// Empty set of firing alerts should update when resolve is true.
 			entry: &nflogpb.Entry{
@@ -209,7 +202,6 @@
 			resolvedAlerts: alertHashSet(1, 2, 3),
 			resolve:        true,
 			res:            true,
-			reason:         "resolve",
 		},
 	}
 	for i, c := range cases {
@@ -219,11 +211,8 @@
 			now: func() time.Time { return now },
 			rs:  sendResolved(c.resolve),
 		}
-		res, reason := s.needsUpdate(c.entry, c.firingAlerts, c.resolvedAlerts, c.repeat)
+		res, _ := s.needsUpdate(c.entry, c.firingAlerts, c.resolvedAlerts, c.repeat)
 		require.Equal(t, c.res, res)
-		if res {
-			require.Equal(t, c.reason, reason)
-		}
 	}
 }
 
@@ -239,14 +228,11 @@
 		now: func() time.Time {
 			return now
 		},
-		recv: &nflogpb.Receiver{
-			GroupName:   "test-receiver",
-			Integration: "test-integration",
-		},
-		rs: sendResolved(false),
-	}
-
-	ctx := WithNow(context.Background(), now)
+		rs:   sendResolved(false),
+		recv: &nflogpb.Receiver{GroupName: "test", Integration: "test"},
+	}
+
+	ctx := context.Background()
 
 	_, _, err := s.Exec(ctx, promslog.NewNopLogger())
 	require.EqualError(t, err, "group key missing")
@@ -257,6 +243,7 @@
 	require.EqualError(t, err, "repeat interval missing")
 
 	ctx = WithRepeatInterval(ctx, time.Hour)
+	ctx = WithNow(ctx, now)
 
 	alerts := []*types.Alert{{}, {}, {}}
 
@@ -314,20 +301,6 @@
 	_, res, err = s.Exec(ctx, promslog.NewNopLogger(), alerts...)
 	require.NoError(t, err)
 	require.Equal(t, alerts, res, "unexpected alerts returned")
-
-	// Must return no error and no alerts if notification log entry is from the future
-	s.nflog = &testNflog{
-		qerr: nil,
-		qres: []*nflogpb.Entry{
-			{
-				FiringAlerts: []uint64{1, 2, 3, 4},
-				Timestamp:    now.Add(1 * time.Millisecond),
-			},
-		},
-	}
-	_, res, err = s.Exec(ctx, log.NewNopLogger(), alerts...)
-	require.NoError(t, err)
-	require.Nil(t, res)
 }
 
 func TestMultiStage(t *testing.T) {
@@ -412,7 +385,7 @@
 func TestRetryStageWithError(t *testing.T) {
 	fail, retry := true, true
 	sent := []*types.Alert{}
-	i := &Integration{
+	i := Integration{
 		notifier: notifierFunc(func(ctx context.Context, alerts ...*types.Alert) (bool, error) {
 			if fail {
 				fail = false
@@ -466,7 +439,7 @@
 	for _, testData := range testcases {
 		retry := false
 		testData := testData
-		i := &Integration{
+		i := Integration{
 			name: "test",
 			notifier: notifierFunc(func(ctx context.Context, alerts ...*types.Alert) (bool, error) {
 				if !testData.isNewErrorWithReason {
@@ -503,7 +476,7 @@
 func TestRetryStageWithContextCanceled(t *testing.T) {
 	ctx, cancel := context.WithCancel(context.Background())
 
-	i := &Integration{
+	i := Integration{
 		name: "test",
 		notifier: notifierFunc(func(ctx context.Context, alerts ...*types.Alert) (bool, error) {
 			cancel()
@@ -536,7 +509,7 @@
 
 func TestRetryStageNoResolved(t *testing.T) {
 	sent := []*types.Alert{}
-	i := &Integration{
+	i := Integration{
 		notifier: notifierFunc(func(ctx context.Context, alerts ...*types.Alert) (bool, error) {
 			sent = append(sent, alerts...)
 			return false, nil
@@ -587,7 +560,7 @@
 
 func TestRetryStageSendResolved(t *testing.T) {
 	sent := []*types.Alert{}
-	i := &Integration{
+	i := Integration{
 		notifier: notifierFunc(func(ctx context.Context, alerts ...*types.Alert) (bool, error) {
 			sent = append(sent, alerts...)
 			return false, nil
@@ -753,11 +726,7 @@
 		EndsAt:   utcNow().Add(time.Hour),
 		Matchers: []*silencepb.Matcher{{Name: "mute", Pattern: "me"}},
 	}
-<<<<<<< HEAD
-	if err = silences.Set(sil); err != nil {
-=======
 	if err = silences.Set(t.Context(), sil); err != nil {
->>>>>>> 1bab012c
 		t.Fatal(err)
 	}
 
@@ -834,11 +803,7 @@
 	}
 
 	// Expire the silence and verify that no alerts are silenced now.
-<<<<<<< HEAD
-	if err := silences.Expire(sil.Id); err != nil {
-=======
 	if err := silences.Expire(t.Context(), sil.Id); err != nil {
->>>>>>> 1bab012c
 		t.Fatal(err)
 	}
 
