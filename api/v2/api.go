--- conflicted
+++ resolved
@@ -671,11 +671,7 @@
 	}
 
 	if err = api.silences.Set(sil); err != nil {
-<<<<<<< HEAD
-		level.Error(logger).Log("msg", "Failed to create silence", "err", err)
-=======
 		logger.Error("Failed to create silence", "err", err)
->>>>>>> 9ff3b213
 		if errors.Is(err, silence.ErrNotFound) {
 			return silence_ops.NewPostSilencesNotFound().WithPayload(err.Error())
 		}
